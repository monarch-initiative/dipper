import logging
import csv
import yaml
from dipper.sources.Source import Source
from dipper.models.assoc.Association import Assoc
from dipper.models.Pathway import Pathway
from dipper.models.BiolinkVocabulary import BioLinkVocabulary as blv

LOG = logging.getLogger(__name__)


class Reactome(Source):
    """
    Reactome is a free, open-source, curated and peer reviewed pathway database.
    (http://reactome.org/)
    """
    REACTOME_BASE = "http://www.reactome.org/download/current/"
    files = {
        'ensembl2pathway': {
            'file': 'Ensembl2Reactome.txt',
            'url': REACTOME_BASE + 'Ensembl2Reactome.txt',
            'columns': [          # e.g.
                'component',      # 1:C34F11.9e
                'pathway_id',     # 2:R-CEL-201688
                'pathway_iri',    # 3:https://reactome.org/PathwayBrowser/#/R-CEL-123
                'pathway_label',  # 4:WNT mediated activation of DVL
                'go_ecode',       # 5:IEA
                'species_nam',    # 6:Caenorhabditis elegans
            ]
        },
        'chebi2pathway': {
            'file': 'ChEBI2Reactome.txt',
            'url': REACTOME_BASE + 'ChEBI2Reactome.txt',
            'columns': [          # e.g.
                'component',      # 1:10033
                'pathway_id',     # 2:R-BTA-6806664
                'pathway_iri',    # 3:https://reactome.org/PathwayBrowser/#/R-BTA-123
                'pathway_label',  # 4:Metabolism of vitamin K
                'go_ecode',       # 5:IEA
                'species_nam',    # 6:Bos taurus
            ]
        },
        'gaf-eco-mapping': {
            'file': 'gaf-eco-mapping.yaml',
            'url': '/'.join((Source.DIPPERCACHE, 'reactome', 'gaf-eco-mapping.yaml')),
        }
    }

    def __init__(self,
                 graph_type,
                 are_bnodes_skolemized,
                 data_release_version=None):
        super().__init__(
            graph_type=graph_type,
            are_bnodes_skized=are_bnodes_skolemized,
            data_release_version=data_release_version,
            name='reactome',
            ingest_title='Reactome',
            ingest_url='http://reactome.org/',
            ingest_logo='source-reactome.png',
            license_url=None,
            data_rights='https://reactome.org/license/'
            # file_handle=None
        )
        # gaf evidence code mapping is built in parse(), after the file is fetched.
        self.gaf_eco = {}

    def fetch(self, is_dl_forced=False):
        """
        Override Source.fetch()
        Fetches resources from reactome using the Reactome.files dictionary
        Args:
            :param is_dl_forced (bool): Force download
        Returns:
            :return None
        """
        self.get_files(is_dl_forced)

    def parse(self, limit=None):
        """
        Override Source.parse()
        Args:
            :param limit (int, optional) limit the number of rows processed
        Returns:
            :return None
        """
        src_key = 'gaf-eco-mapping'
        yamlfile = '/'.join((self.rawdir, self.files[src_key]['file']))
        with open(yamlfile, 'r') as yfh:
            self.gaf_eco = yaml.safe_load(yfh)

        if limit is not None:
            LOG.info("Only parsing first %d rows", limit)

        self._parse_reactome_association_file(
            'ensembl2pathway', limit, subject_prefix='ENSEMBL', object_prefix='REACT')

        self._parse_reactome_association_file(
            'chebi2pathway', limit, subject_prefix='CHEBI', object_prefix='REACT')

    def _parse_reactome_association_file(
            self, src_key, limit=None, subject_prefix=None, object_prefix=None):
        """
        Parse ensembl gene to reactome pathway file
        :param file: file path (not handle)
        :param limit: limit (int, optional) limit the number of rows processed
        :return: None
        """
        src_file = '/'.join((self.rawdir, self.files[src_key]['file']))
        col = self.files[src_key]['columns']

        with open(src_file, 'r') as tsvfile:
            reader = csv.reader(tsvfile, delimiter="\t")
            for row in reader:
                component = row[col.index('component')].strip()
                pathway_id = row[col.index('pathway_id')].strip()
                # pathway_iri = row[col.index('pathway_iri')]
                pathway_label = row[col.index('pathway_label')].strip()
                go_ecode = row[col.index('go_ecode')].strip()
                # species_name = row[col.index('species_name')]

                gene_curie = ':'.join((subject_prefix, component))
                pathway_curie = ':'.join((object_prefix, pathway_id))

                if go_ecode in self.gaf_eco:
                    eco_curie = self.gaf_eco[go_ecode]
                else:
                    LOG.error(
                        'Evidence code %s not found in %s', go_ecode, str(self.gaf_eco))

                self._add_component_pathway_association(
                   gene_curie, pathway_curie, pathway_label, eco_curie)

                if limit is not None and reader.line_num >= limit:
                    break

    def _add_component_pathway_association(
            self, gene_curie, pathway_curie, pathway_label, eco_curie):

        pathway = Pathway(self.graph)
        pathway.addPathway(pathway_curie, pathway_label)
<<<<<<< HEAD
        pathway.addComponentToPathway(gene_curie, pathway_curie,
                                      component_category=blv.terms.Gene.value)

        association = Assoc(self.graph, self.name,
                            subject_category=blv.terms.Gene.value,
                            object_category=blv.terms.Pathway.value)
=======
        pathway.addComponentToPathway(gene_curie, pathway_curie)
        association = Assoc(self.graph, self.name)
>>>>>>> 1547a0b5
        association.sub = gene_curie
        association.rel = self.globaltt['involved in']
        association.obj = pathway_curie
        association.set_association_id()
        association.add_evidence(eco_curie)
        association.add_association_to_graph()<|MERGE_RESOLUTION|>--- conflicted
+++ resolved
@@ -139,17 +139,12 @@
 
         pathway = Pathway(self.graph)
         pathway.addPathway(pathway_curie, pathway_label)
-<<<<<<< HEAD
         pathway.addComponentToPathway(gene_curie, pathway_curie,
                                       component_category=blv.terms.Gene.value)
 
         association = Assoc(self.graph, self.name,
                             subject_category=blv.terms.Gene.value,
                             object_category=blv.terms.Pathway.value)
-=======
-        pathway.addComponentToPathway(gene_curie, pathway_curie)
-        association = Assoc(self.graph, self.name)
->>>>>>> 1547a0b5
         association.sub = gene_curie
         association.rel = self.globaltt['involved in']
         association.obj = pathway_curie
