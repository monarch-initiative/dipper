--- conflicted
+++ resolved
@@ -851,15 +851,10 @@
                 geno.addGenotype(genotype_curie, None)
 
                 # add the given name from ZFIN and uniquename as synonyms
-<<<<<<< HEAD
-                model.addSynonym(genotype_id, genotype_name,
+                model.addSynonym(genotype_curie, genotype_name,
                                  class_category=blv.terms.Genotype.value)
-                model.addSynonym(genotype_id, genotype_unique_name,
+                model.addSynonym(genotype_curie, genotype_unique_name,
                                  class_category=blv.terms.Genotype.value)
-=======
-                model.addSynonym(genotype_curie, genotype_name)
-                model.addSynonym(genotype_curie, genotype_unique_name)
->>>>>>> 2ee98153
 
                 # store the alleles of the genotype,
                 # in order to use when processing fish
@@ -886,14 +881,9 @@
                     allele_curie = None
 
                 # alleles in zfin are really sequence alterations in our system
-<<<<<<< HEAD
-                geno.addSequenceAlteration(allele_id, allele_name, allele_type_id)
-                model.addSynonym(allele_id, allele_ab,
+                geno.addSequenceAlteration(allele_curie, allele_name, allele_type_id)
+                model.addSynonym(allele_curie, allele_ab,
                                  class_category=blv.terms.SequenceVariant.value)
-=======
-                geno.addSequenceAlteration(allele_curie, allele_name, allele_type_id)
-                model.addSynonym(allele_curie, allele_ab)
->>>>>>> 2ee98153
 
                 # here, we assemble the items into a genotype hash
                 # we need to do this because each row only holds one allele
@@ -909,21 +899,14 @@
 
                     # if it's a transgenic construct,
                     # then we'll have to get the other bits
-<<<<<<< HEAD
-                    if construct_num is not None and construct_num.strip() != '':
-                        construct_id = 'ZFIN:' + construct_num.strip()
-                        geno.addSequenceDerivesFrom(allele_id, construct_id,
+                    if construct_num is not None and construct_num != '':
+                        construct_curie = ':'.join(('ZFIN', construct_num))
+                        geno.addSequenceDerivesFrom(allele_curie, construct_curie,
                                                     child_category=
                                                     blv.terms.SequenceVariant.value,
                                                     parent_category=
                                                     blv.terms.Gene.value)
-                        self.id_label_map[construct_id] = construct_name
-=======
-                    if construct_num is not None and construct_num != '':
-                        construct_curie = ':'.join(('ZFIN', construct_num))
-                        geno.addSequenceDerivesFrom(allele_curie, construct_curie)
                         self.id_label_map[construct_curie] = construct_name
->>>>>>> 2ee98153
 
                     # allele to gene
                     if allele_curie not in self.variant_loci_genes:
@@ -1076,14 +1059,9 @@
                         geno.addSequenceAlterationToVariantLocus(
                             allele2_id, vloci2)
                         model.addIndividualToGraph(
-<<<<<<< HEAD
                             vloci2, vloci2_label, self.globaltt['variant_locus'],
                             ind_category=blv.terms.GenomicSequenceLocalization.value)
-                        geno.addAlleleOfGene(vloci2, gene_id)
-=======
-                            vloci2, vloci2_label, self.globaltt['variant_locus'])
                         geno.addAlleleOfGene(vloci2, gene_curie)
->>>>>>> 2ee98153
                 else:
                     vloci1 = allele1_id
                     vloci1_label = allele1_label
@@ -1256,14 +1234,9 @@
         geno = Genotype(graph)
 
         # Add the taxon as a class
-<<<<<<< HEAD
-        taxon_id = self.globaltt['Danio rerio']
+        taxon_id = self.default_taxon_id
         model.addClassToGraph(taxon_id, None,
                               class_category=blv.terms.OrganismTaxon.value)
-=======
-        taxon_id = self.default_taxon_id
-        model.addClassToGraph(taxon_id, None)
->>>>>>> 2ee98153
 
         col = self.files[src_key]['columns']
         collen = len(col)
@@ -1293,13 +1266,9 @@
                 geno.addGenomicBackground(bg_curie, None)
 
                 # hang the taxon from the background
-<<<<<<< HEAD
-                geno.addTaxon(taxon_id, background_id,
+                geno.addTaxon(taxon_id, bg_curie,
                               genopart_category=
                               blv.terms.PopulationOfIndividualOrganisms.value)
-=======
-                geno.addTaxon(taxon_id, bg_curie)
->>>>>>> 2ee98153
 
                 # add the intrinsic genotype to the graph
                 # we DO NOT ADD THE LABEL here
@@ -1417,18 +1386,12 @@
                 # end_hours = row[col.index('End Hours')]
 
                 # Add the stage as a class, and it's obo equivalent
-<<<<<<< HEAD
-                stage_id = 'ZFIN:' + stage_id.strip()
-                model.addClassToGraph(stage_id, stage_name,
+                stage_curie = ':'.join(('ZFIN', stage_id))
+                model.addClassToGraph(stage_curie, stage_name,
                                       class_category=blv.terms.LifeStage.value)
-                model.addEquivalentClass(stage_id, stage_obo_id,
+                model.addEquivalentClass(stage_curie, stage_obo_id,
                                          subject_category=blv.terms.LifeStage.value,
                                          object_category=blv.terms.LifeStage.value)
-=======
-                stage_curie = ':'.join(('ZFIN', stage_id))
-                model.addClassToGraph(stage_curie, stage_name)
-                model.addEquivalentClass(stage_curie, stage_obo_id)
->>>>>>> 2ee98153
 
                 if not self.test_mode and limit is not None and reader.line_num > limit:
                     break
@@ -1543,12 +1506,8 @@
                         end_stage_id = ':'.join(('ZFIN', end_stage_id))
 
                     # add association
-<<<<<<< HEAD
-                    assoc = G2PAssoc(graph, self.name, fish_id, phenotype_id,
+                    assoc = G2PAssoc(graph, self.name, fish_curie, phenotype_id,
                                      entity_category=blv.terms.IndividualOrganism.value)
-=======
-                    assoc = G2PAssoc(graph, self.name, fish_curie, phenotype_id)
->>>>>>> 2ee98153
 
                     # only add the environment if there's components to it
                     if env_curie in self.environment_hash and len(
@@ -1559,17 +1518,11 @@
                     assoc.add_source(pub_id)
                     assoc.add_association_to_graph()
                     assoc_id = assoc.get_association_id()
-<<<<<<< HEAD
-                    if env_id not in self.environment_hash \
-                            or len(self.environment_hash.get(env_id)) > 0:
-                        model.addComment(
-                            assoc_id, 'Legacy environment id ' + env_id,
-                            subject_category=blv.terms.Association.value)
-=======
+
                     if env_curie not in self.environment_hash or len(
                             self.environment_hash.get(env_curie)) > 0:
-                        model.addComment(assoc_id, 'Legacy environment id ' + env_curie)
->>>>>>> 2ee98153
+                        model.addComment(assoc_id, 'Legacy environment id ' + env_curie,
+                            subject_category=blv.terms.Association.value)
                 else:
                     # TODO add normal phenotypes as associations #134 when
                     # https://github.com/sba1/bio-ontology-zp/issues/9
@@ -1584,14 +1537,10 @@
                     c = '+'.join(clist)
                     c = ' '.join(("Normal phenotype observed:", c, "(" + pub_id + ")"))
                     if pub_id != '':
-<<<<<<< HEAD
-                        graph.addTriple(pub_id, self.globaltt['mentions'], fish_id,
+                        graph.addTriple(pub_id, self.globaltt['mentions'], fish_curie,
                                         subject_category=blv.terms.Publication.value,
                                         object_category=
                                         blv.terms.IndividualOrganism.value)
-=======
-                        graph.addTriple(pub_id, self.globaltt['mentions'], fish_curie)
->>>>>>> 2ee98153
 
                 if not self.test_mode and limit is not None and reader.line_num > limit:
                     break
@@ -1644,23 +1593,16 @@
                 ncbi_gene_id = 'NCBIGene:' + ncbi_gene_id.strip()
 
                 self.id_label_map[gene_id] = gene_symbol
-
-<<<<<<< HEAD
-                if not self.test_mode and limit is not None and line_counter > limit:
-                    pass
-                else:
-                    geno.addGene(gene_id, gene_symbol)
-                    model.addEquivalentClass(gene_id, ncbi_gene_id,
-                                             subject_category=blv.terms.Gene.value,
-                                             object_category=blv.terms.Gene.value)
-=======
+                
                 if not self.test_mode and limit is not None and reader.line_num > limit:
                     break
 
                 geno.addGene(gene_id, gene_symbol)
-                model.addEquivalentClass(gene_id, ncbi_gene_id)
-                geno.addTaxon(taxon_id, gene_id)
->>>>>>> 2ee98153
+                model.addEquivalentClass(gene_id, ncbi_gene_id,
+                                         subject_category=blv.terms.Gene.value,
+                                         object_category=blv.terms.Gene.value)
+                geno.addTaxon(taxon_id, gene_id,
+                              genopart_category=blv.terms.Gene.value)
 
         LOG.info("Done with genes")
 
@@ -1718,19 +1660,13 @@
 
                 genomfeat_curie = ':'.join(('ZFIN', genomic_feature_id))
                 model.addIndividualToGraph(
-<<<<<<< HEAD
-                    genomic_feature_id, genomic_feature_name, feature_so_id,
+                    genomfeat_curie, genomic_feature_name, feature_so_id,
+                    class_category=blv.terms.GenomicSequenceLocalization.value)
+
+                model.addSynonym(
+                    genomfeat_curie, genomic_feature_abbreviation,
                     ind_category=blv.terms.GenomicSequenceLocalization.value)
 
-                model.addSynonym(
-                    genomic_feature_id, genomic_feature_abbreviation,
-                    class_category=blv.terms.GenomicSequenceLocalization.value)
-=======
-                    genomfeat_curie, genomic_feature_name, feature_so_id)
-
-                model.addSynonym(
-                    genomfeat_curie, genomic_feature_abbreviation)
->>>>>>> 2ee98153
                 if construct_id is not None and construct_id != '':
                     construct_curie = ':'.join(('ZFIN', construct_id))
                     geno.addConstruct(construct_curie, construct_name, construct_so_id)
@@ -1862,14 +1798,9 @@
                     # add it's parts and relationship to the gene
                     geno.addSequenceAlterationToVariantLocus(genomic_feature_id, vl_id)
                     model.addIndividualToGraph(
-<<<<<<< HEAD
                         vl_id, vl_label, self.globaltt['variant_locus'],
                         ind_category=blv.terms.GenomicSequenceLocalization.value)
-                    geno.addAlleleOfGene(vl_id, gene_id)
-=======
-                        vl_id, vl_label, self.globaltt['variant_locus'])
                     geno.addAlleleOfGene(vl_id, gene_curie)
->>>>>>> 2ee98153
 
                     # note that deficiencies or translocations
                     # that affect only one gene are considered alleles here
@@ -1953,79 +1884,6 @@
                         'gene product recognized by antibody',
                         'promoter of',
                         'transcript targets gene']:
-<<<<<<< HEAD
-                    gene_id = 'ZFIN:' + gene_id.strip()
-                    geno.addGene(gene_id, gene_symbol, gene_so_id)
-
-                    marker_id = 'ZFIN:' + marker_id.strip()
-                    if relationship == 'knockdown reagent targets gene':
-                        geno.addGeneTargetingReagent(
-                            marker_id, marker_symbol, marker_so_id, gene_id)
-                        # waiting to add the reagent_targeted_gene
-                        # until processing environments
-
-                    elif relationship == 'coding sequence of':
-                        # we add the partonomy
-                        # directly to the allele in the process_fish method
-                        geno.addConstruct(
-                            marker_id, marker_symbol, marker_so_id)
-                        transgene_part_id = self._make_transgene_part_id(
-                            marker_id, gene_id, relationship)
-                        transgene_part_label = 'Tg('+relationship+' '+gene_symbol+')'
-                        model.addIndividualToGraph(
-                            transgene_part_id, transgene_part_label,
-                            self.globaltt['coding_transgene_feature'],
-                            ind_category=blv.terms.Gene.value)
-                        geno.addSequenceDerivesFrom(transgene_part_id, gene_id,
-                                                    child_category=blv.terms.Gene.value,
-                                                    parent_category=blv.terms.Gene.value)
-
-                        # save the transgenic parts in a hashmap for later
-                        if marker_id not in self.transgenic_parts:
-                            self.transgenic_parts[marker_id] = set()
-                        self.transgenic_parts[marker_id].add(transgene_part_id)
-                        self.id_label_map[transgene_part_id] = transgene_part_label
-
-                    elif relationship == 'gene product recognized by antibody':
-                        # TODO for ticket #32
-                        pass
-                    elif relationship == 'promoter of':
-                        # transgenic constructs with promoters regions
-                        # we add the partonomy
-                        # directly to the allele in the process_fish method
-                        geno.addConstruct(marker_id, marker_symbol, marker_so_id)
-                        transgene_part_id = self._make_transgene_part_id(
-                            marker_id, gene_id, relationship)
-                        transgene_part_label = 'Tg(' + relationship + ' ' +\
-                            gene_symbol + ')'
-                        model.addIndividualToGraph(
-                            transgene_part_id, transgene_part_label,
-                            self.globaltt['regulatory_transgene_feature'],
-                            ind_category=blv.terms.Gene.value)
-                        geno.addSequenceDerivesFrom(transgene_part_id, gene_id,
-                                                    child_category=
-                                                    blv.terms.Gene.value,
-                                                    parent_category=
-                                                    blv.terms.Gene.value)
-
-                        # save the transgenic parts in a hashmap for later
-                        if marker_id not in self.transgenic_parts:
-                            self.transgenic_parts[marker_id] = set()
-                        self.transgenic_parts[marker_id].add(transgene_part_id)
-
-                    elif relationship == 'transcript targets gene':  # miRNAs
-                        # TODO should this be an interaction
-                        # instead of this special relationship?
-                        model.addIndividualToGraph(
-                            marker_id, marker_symbol, marker_so_id,
-                            ind_category=blv.terms.Gene.value)
-                        graph.addTriple(
-                            marker_id, self.globaltt['targets_gene'], gene_id,
-                            subject_category=blv.terms.Gene.value,
-                            object_category=blv.terms.Gene.value)
-                    else:
-                        pass
-=======
                     continue
 
                 gene_curie = ':'.join(('ZFIN', gene_id))
@@ -2048,8 +1906,11 @@
                         gene_symbol + ')'
                     model.addIndividualToGraph(
                         transgene_part_id, transgene_part_label,
-                        self.globaltt['coding_transgene_feature'])
-                    geno.addSequenceDerivesFrom(transgene_part_id, gene_curie)
+                        self.globaltt['coding_transgene_feature'],
+                        ind_category=blv.terms.Gene.value)
+                    geno.addSequenceDerivesFrom(transgene_part_id, gene_curie,
+                                                child_category=blv.terms.Gene.value,
+                                                parent_category=blv.terms.Gene.value)
 
                     # save the transgenic parts in a hashmap for later
                     if marker_curie not in self.transgenic_parts:
@@ -2083,10 +1944,12 @@
                     # TODO should this be an interaction
                     # instead of this special relationship?
                     model.addIndividualToGraph(
-                        marker_curie, marker_symbol, marker_so_id)
+                        marker_curie, marker_symbol, marker_so_id,
+                        ind_category=blv.terms.Gene.value)
                     graph.addTriple(
-                        marker_curie, self.globaltt['targets_gene'], gene_curie)
->>>>>>> 2ee98153
+                        marker_curie, self.globaltt['targets_gene'], gene_curie,
+                        subject_category=blv.terms.Gene.value,
+                        object_category=blv.terms.Gene.value)
 
                 self.id_label_map[marker_curie] = marker_symbol
                 # just in case we haven't seen it before
@@ -2177,18 +2040,13 @@
                     rpm = Reference(graph, pubmed_id, self.globaltt['journal article'])
                     rpm.addRefToGraph()
 
-<<<<<<< HEAD
-                    model.addSameIndividual(pub_id, pubmed_id,
+                    model.addSameIndividual(pub_curie, pubmed_id,
                                             subject_category=
                                             blv.terms.Publication.value,
                                             object_category=
                                             blv.terms.Publication.value)
                     model.makeLeader(pubmed_id,
                                      node_category=blv.terms.Publication.value)
-=======
-                    model.addSameIndividual(pub_curie, pubmed_id)
-                    model.makeLeader(pubmed_id)
->>>>>>> 2ee98153
 
                 ref.addRefToGraph()
 
@@ -2241,27 +2099,15 @@
                         pubmed_curie not in self.test_ids['pub']):
                     continue
 
-<<<<<<< HEAD
-                pub_id = 'ZFIN:' + pub_id.strip()
-                rtype = None
-                if pubmed_id != '' and pubmed_id is not None:
-                    pubmed_id = 'PMID:' + pubmed_id.strip()
-                    rtype = self.globaltt['journal article']
-                    rpm = Reference(graph, pubmed_id, rtype)
-                    rpm.addRefToGraph()
-                    model.addSameIndividual(pub_id, pubmed_id,
+                rtype = self.globaltt['journal article']
+                rpm = Reference(graph, pubmed_curie, rtype)
+                rpm.addRefToGraph()
+                model.addSameIndividual(pub_curie, pubmed_curie,
                                             subject_category=
                                             blv.terms.Publication.value,
                                             object_category=
                                             blv.terms.Publication.value)
-                ref = Reference(graph, pub_id, rtype)
-=======
-                rtype = self.globaltt['journal article']
-                rpm = Reference(graph, pubmed_curie, rtype)
-                rpm.addRefToGraph()
-                model.addSameIndividual(pub_curie, pubmed_curie)
                 ref = Reference(graph, pub_curie, rtype)
->>>>>>> 2ee98153
                 ref.addRefToGraph()
                 if not self.test_mode and limit is not None and reader.line_num > limit:
                     break
@@ -2586,34 +2432,21 @@
                 zfin_curie = ':'.join(('ZFIN', zfin_num))
                 if zfin_num[:9] == 'ZDB-GENE-':
                     # assume type and label get added elsewhere
-<<<<<<< HEAD
-                    model.addClassToGraph(zfin_id, None,
+                    model.addClassToGraph(zfin_curie, None,
                                           class_category=blv.terms.Gene.value)
-                    geno.addTaxon(taxon_id, zfin_id,
+                    geno.addTaxon(taxon_id, zfin_curie,
                                   genopart_category=blv.terms.Gene.value)
-                elif re.match(r'ZDB-ALT.*', zfin_num):
-                    # assume type and label get added elsewhere
-                    model.addIndividualToGraph(zfin_id, None,
-                                               ind_category=blv.terms.Gene.value)
-                    geno.addTaxon(taxon_id, zfin_id,
-                                  genopart_category=blv.terms.Gene.value)
-=======
-                    model.addClassToGraph(zfin_curie, None)
-                    geno.addTaxon(taxon_id, zfin_curie)
                 elif zfin_num[:8] == 'ZDB-ALT-':
                     # assume type and label get added elsewhere
-                    model.addIndividualToGraph(zfin_curie, None)
-                    geno.addTaxon(taxon_id, zfin_curie)
->>>>>>> 2ee98153
+                    model.addIndividualToGraph(zfin_curie, None,
+                                               ind_category=blv.terms.Gene.value)
+                    geno.addTaxon(taxon_id, zfin_curie,
+                                  genopart_category=blv.terms.Gene.value)
                 else:
                     continue
                     # skip any of the others
                 # ZFIN don't catalog non-fish things, thankfully
-<<<<<<< HEAD
-                model.makeLeader(zfin_id, node_category=blv.terms.Gene.value)
-=======
-                model.makeLeader(zfin_curie)
->>>>>>> 2ee98153
+                model.makeLeader(zfin_curie, node_category=blv.terms.Gene.value)
                 # make the chromosome class
                 chr_id = makeChromID(chromosome, taxon_id, 'CHR')
                 # chr_label = makeChromLabel(chromosome, taxon_label)
@@ -2633,12 +2466,8 @@
                     geno.addChromosomeInstance(
                         chromosome, panel_curie, panel_label, chr_id)
                     # add the feature to the mapping-panel chromosome
-<<<<<<< HEAD
-                    feat = Feature(graph, zfin_id, None, None,
+                    feat = Feature(graph, zfin_curie, None, None,
                                    feature_category=blv.terms.Gene.value)
-=======
-                    feat = Feature(graph, zfin_curie, None, None)
->>>>>>> 2ee98153
                     feat.addSubsequenceOfFeature(chr_inst_id)
                     # TODO add the coordinates see:
                     # https://github.com/JervenBolleman/FALDO/issues/24
@@ -2698,18 +2527,12 @@
                 geno.addGene(gene_curie, gene_symbol)
                 # TODO: Abstract to one of the model utilities
                 model.addIndividualToGraph(
-<<<<<<< HEAD
-                    uniprot_id, None, self.globaltt['polypeptide'],
+                    prot_curie, None, self.globaltt['polypeptide'],
                     ind_category=blv.terms.Protein.value)
                 graph.addTriple(
-                    gene_id, self.globaltt['has gene product'], uniprot_id,
+                    gene_curie, self.globaltt['has gene product'], prot_curie,
                     subject_category=blv.terms.Gene.value,
                     object_category=blv.terms.Protein.value)
-=======
-                    prot_curie, None, self.globaltt['polypeptide'])
-                graph.addTriple(
-                    gene_curie, self.globaltt['has gene product'], prot_curie)
->>>>>>> 2ee98153
 
                 if not self.test_mode and limit is not None and reader.line_num > limit:
                     break
@@ -2844,27 +2667,17 @@
                 # make chrom
                 chrom_id = makeChromID(chrom, self.globaltt['Danio rerio'], 'CHR')
                 # assume it gets added elsewhere
-<<<<<<< HEAD
                 model.addClassToGraph(chrom_id, None,
                                       class_category=blv.terms.GenomicEntity.value)
-                # FIXME - remove this hardcoding
-=======
-                model.addClassToGraph(chrom_id, None)
                 # FIXME - remove this hardcoding,
                 # difficult. zfin is not forwarding the build metadata
->>>>>>> 2ee98153
                 build_label = 'danRer10'
                 build_curie = ':'.join(('UCSC', build_label))
                 chrom_in_build = makeChromID(chrom, build_curie, 'MONARCH')
                 geno.addChromosomeInstance(
-<<<<<<< HEAD
-                    chrom, build_id, build_label, chrom_id)
-                feat = Feature(graph, gene_id, None, None,
+                    chrom, build_curie, build_label, chrom_id)
+                feat = Feature(graph, gene_curie, None, None,
                                feature_category=blv.terms.Gene.value)
-=======
-                    chrom, build_curie, build_label, chrom_id)
-                feat = Feature(graph, gene_curie, None, None)
->>>>>>> 2ee98153
                 feat.addFeatureStartLocation(start, chrom_in_build, strand)
                 feat.addFeatureEndLocation(end, chrom_in_build, strand)
                 feat.addFeatureToGraph(True, None, True)
