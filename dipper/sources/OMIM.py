import logging
import re
import json
import urllib
from urllib.error import HTTPError
from datetime import date

from dipper.sources.OMIMSource import OMIMSource, USER_AGENT
from dipper.models.Model import Model
from dipper.models.assoc.G2PAssoc import G2PAssoc
from dipper.models.BiolinkVocabulary import BioLinkVocabulary as blv
from dipper.models.Genotype import Genotype
from dipper.models.GenomicFeature import Feature, makeChromID
from dipper.models.Reference import Reference
from dipper import config
from dipper.utils.romanplus import romanNumeralPattern, fromRoman, toRoman

LOG = logging.getLogger(__name__)

# omimftp key EXPIRES
# get a new one here: https://omim.org/help/api

OMIMURL = 'https://data.omim.org/downloads/'
OMIMFTP = OMIMURL + config.get_config()['keys']['omim']
OMIMAPI = 'https://api.omim.org/api/entry?format=json&apiKey=' + \
    config.get_config()['keys']['omim'] + '&'


class OMIM(OMIMSource):
    """
    The only anonymously obtainable data from the ftp site is mim2gene.
    However, more detailed information is available behind API key.
    We pull the omim identifiers from their protected http mimTitles file
    then query their API in batchs of 20.
    Their prescribed rate limits have been mecurial
     one per two seconds or  four per second,
     in  2017 November all mention of api rate limits have vanished
     (save 20 IDs per call if any include is used)

    Note this ingest requires an api Key which is not stored in the repo,
    but in a separate conf.yaml file.

    Processing this source serves two purposes:
    1.  the creation of the OMIM classes for merging into the disease ontology
    2.  add annotations such as disease-gene associations

    When creating the disease classes, we pull from their REST-api
    id/label/definition information.
    Additionally we pull the Orphanet and UMLS mappings
    (to make equivalent ids).
    We also pull the phenotypic series annotations as grouping classes.


    """

    files = {
        'morbidmap': {
            'file': 'morbidmap.txt',
            'url': OMIMFTP + '/morbidmap.txt',
            'clean': OMIMURL,
            'columns': [  # expected
                '# Phenotype',
                'Gene Symbols',
                'MIM Number',
                'Cyto Location',
            ],
        },
        'phenotypicSeries': {
            'file': 'phenotypic_series_title_all.txt',
            'url': 'https://omim.org/phenotypicSeriesTitles/all?format=tsv',
            'headers': {'User-Agent': USER_AGENT},
            'clean': OMIMURL,
            'columns': [  # expected
                "Phenotypic Series Title",
                "Phenotypic Series number",
            ],
        },
    }

    def __init__(self,
                 graph_type,
                 are_bnodes_skolemized,
                 data_release_version=None):
        super().__init__(
            graph_type=graph_type,
            are_bnodes_skolemized=are_bnodes_skolemized,
            data_release_version=data_release_version,
            name='omim',
            ingest_title='Online Mendelian Inheritance in Man',
            ingest_url='http://www.omim.org',
            ingest_logo='source-omim.png',
            # ingest_desc=None,
            license_url=None,
            data_rights='http://omim.org/help/agreement',
            # file_handle=None
        )

        self.omim_ncbigene_idmap = {}

        # check if config exists; if it doesn't, error out and let user know
        if 'keys' not in config.get_config() and \
                'omim' not in config.get_config()['keys']:
            LOG.error("not configured with API key.")

        if 'disease' in self.all_test_ids:
            # local_id (numeric) portion of omim identifier
            self.test_ids = [
                x[5:] for x in self.all_test_ids['disease'] if x[:5] == 'OMIM:']
        else:
            LOG.warning("not configured with gene test ids.")
            self.test_ids = []

        self.disorder_regex = re.compile(r'(.*), (\d{6})\s*(?:\((\d+)\))?')
        self.nogene_regex = re.compile(r'(.*)\s+\((\d+)\)')

    def fetch(self, is_dl_forced=True):
        """
        Get the preconfigured static files.
        This DOES NOT fetch the individual records via REST...that is handled
        in the parsing function.  (To be refactored.)
        over riding Source.fetch()  calling Source.get_files()
        :param is_dl_forced:

        """
        self.get_files(is_dl_forced)

    def parse(self, limit=None):
        if limit is not None:
            LOG.info("Only parsing first %d rows", limit)

        LOG.info("Parsing files...")

        if self.test_only:
            self.test_mode = True

        self._process_all(limit)
        self._process_morbidmap(limit)
        self._process_phenotypicseries(limit)

        LOG.info("Done parsing.")

    def process_entries(
            self, omimids, transform, included_fields=None, graph=None, limit=None):
        """
        Given a list of omim ids,
        this will use the omim API to fetch the entries, according to the
        ```included_fields``` passed as a parameter.
        If a transformation function is supplied,
        this will iterate over each entry,
        and either add the results to the supplied ```graph```
        or will return a set of processed entries that the calling function
        can further iterate.

        If no ```included_fields``` are provided, this will simply fetch
        the basic entry from omim, that is ALL fields,
        which includes an entry's:  prefix, mimNumber, status, and titles.

        :param omimids: the set of omim entry ids to fetch using their API
        :param transform: Function to transform each omim entry when looping
        :param included_fields: A set of what fields are required to retrieve
         from the API
        :param graph: the graph to add the transformed data into
        """

        omimparams = {}
        reponse_batches = []

        # add the included_fields as parameters
        if included_fields is not None and included_fields:
            omimparams['include'] = ','.join(included_fields)

        # not expecting any, but keeping just in case
        cleanomimids = [o.split(':')[-1] for o in omimids]
        diff = set(omimids) - set(cleanomimids)
        if diff:
            LOG.warning('OMIM has %i dirty bits see"\n %s', len(diff), str(diff))
            omimids = cleanomimids
        cleanomimids = []

        # WIP: check if we can use a cached copy of the json records
        # maybe if exists raw/omim/_<iso-date>.json use that

        # in the meanwhile, to bypass (in case of emergencies)
        # cache_date = '2019-06-27'
        # with open('raw/omim/_' + cache_date + '.json', 'r') as cachefile:
        #    reponse_batches = json.load(cachefile)
        if True:  # False:

            acc = 0  # for counting

            # note that you can only do request batches of 20
            # see info about "Limits" at http://omim.org/help/api
            # TODO 2017 May seems a majority of many groups of 20
            # are producing python None for RDF triple Objects

            groupsize = 20
            if not self.test_mode and limit is not None:
                # just in case the limit is larger than the number of records,
                maxit = limit
                if limit > len(omimids):
                    maxit = len(omimids)
            else:
                maxit = len(omimids)

            while acc < maxit:
                end = min((maxit, acc + groupsize))
                # iterate through the omim ids list,
                # and fetch from the OMIM api in batches of 20

                if self.test_mode:
                    intersect = list(
                        set([str(i) for i in self.test_ids]) & set(omimids[acc:end]))
                    # some of the test ids are in the omimids
                    if intersect:
                        LOG.info("found test ids: %s", intersect)
                        omimparams.update({'mimNumber': ','.join(intersect)})
                    else:
                        acc += groupsize
                        continue
                else:
                    omimparams.update({'mimNumber': ','.join(omimids[acc:end])})

                url = OMIMAPI + urllib.parse.urlencode(omimparams)

                try:
                    req = urllib.request.urlopen(url)
                except HTTPError as err:  # URLError?
                    LOG.warning('fetching: %s', url)
                    error_msg = err.read()
                    if re.search(r'The API key: .* is invalid', str(error_msg)):
                        msg = "API Key not valid"
                        raise HTTPError(url, err.code, msg, err.hdrs, err.fp)
                    LOG.error("Failed with: %s", str(error_msg))
                    break

                resp = req.read().decode()
                acc += groupsize
                # gather all batches
                reponse_batches.append(json.loads(resp))

            # snag a copy of all the batches

            with open('./raw/omim/_'+date.today().isoformat()+'.json', 'w') as writer:
                json.dump(reponse_batches, writer)

        LOG.info(
            "begin transforming the %i blocks of (20) records", len(reponse_batches))
        for myjson in reponse_batches:
            for entery in myjson['omim']['entryList']:
                # apply the data transformation, and save it to the graph
                transform(entery, graph)

    def _process_all(self, limit):
        """
        This takes the list of omim identifiers from the omimTitles file,
        excludes those designated as obsolete and iteratively queries the omim api
        in batches of 20 for the json-formatted data.

        This will create OMIM classes, with the label & definition.
        If an entry is "removed",
            it is added as a deprecated class.
        If an entry is "moved",
            it is deprecated and consider annotations are added.

        Additionally, we extract:
        *phenotypicSeries ids as superclasses
        *equivalent ids for Orphanet and UMLS

        If set to testMode,
            it will write only those items in the test_ids to the testgraph.

        :param limit:
        """
        omimids = list(self.omim_type.keys() - self.omim_replaced.keys())

        LOG.info('Have %i omim numbers to fetch records from their API', len(omimids))
        LOG.info('Have %i omim types ', len(self.omim_type))

        if self.test_mode:
            graph = self.testgraph
        else:
            graph = self.graph
        geno = Genotype(graph)
        model = Model(graph)
        tax_label = 'Homo sapiens'
        tax_id = self.globaltt[tax_label]

        # add genome and taxon
        geno.addGenome(tax_id, tax_label)
        model.addClassToGraph(tax_id, tax_label)

        includes = set()
        includes.add('all')

        self.process_entries(omimids, self._transform_entry, includes, graph, limit)

        # since we are not fetching obsolete records any more add them all in here
        for omim_id in self.omim_replaced:
            model.addDeprecatedClass(
                'OMIM:' + omim_id, ['OMIM:' + o for o in self.omim_replaced[omim_id]])

    def _transform_entry(self, ent, graph):
        self.graph = graph
        model = Model(graph)
        geno = Genotype(graph)
        tax_label = 'Homo sapiens'
        tax_id = self.globaltt[tax_label]
        build_num = "GRCh38"
        asm_curie = ':'.join(('NCBIAssembly', build_num))

        # get the numbers, labels, and descriptions
        omim_num = str(ent['entry']['mimNumber'])
        titles = ent['entry']['titles']
        label = titles['preferredTitle']

        other_labels = []
        if 'alternativeTitles' in titles:
            other_labels += self._get_alt_labels(titles['alternativeTitles'])
        if 'includedTitles' in titles:
            other_labels += self._get_alt_labels(titles['includedTitles'])

        # remove the abbreviation (comes after the ;) from the preferredTitle,
        abbrev = None
        lab_lst = label.split(';')
        if len(lab_lst) > 1:
            abbrev = lab_lst[1].strip()
        newlabel = self._cleanup_label(label)

        omim_curie = 'OMIM:' + omim_num
        omimtype = self.omim_type[omim_num]
        nodelabel = newlabel
        # this uses our cleaned-up label
        if omimtype == self.globaltt['heritable_phenotypic_marker']:
            if abbrev is not None:
                nodelabel = abbrev
            # in this special case,
            # make it a disease by not declaring it as a gene/marker
            # ??? and if abbrev is None?
            model.addClassToGraph(omim_curie, nodelabel, description=newlabel)
            # class_type=self.globaltt['disease or disorder'],

        elif omimtype in [self.globaltt['gene'], self.globaltt['has_affected_feature']]:
            omimtype = self.globaltt['gene']
            if abbrev is not None:
                nodelabel = abbrev
            # omim is subclass_of gene (provide type term)
            model.addClassToGraph(
                omim_curie, nodelabel, self.globaltt['gene'], newlabel,
                class_category=blv.terms.Gene.value)
        else:
            # omim is NOT subclass_of D|P|or ?...
            model.addClassToGraph(omim_curie, newlabel)

        # KS: commenting out, we will get disease descriptions
        # from MONDO, and gene descriptions from the mygene API

        # if this is a genetic locus (not sequenced) then
        #  add the chrom loc info to the ncbi gene identifier,
        # not to the omim id (we reserve the omim id to be the phenotype)
        #################################################################
        # the above makes no sense to me. (TEC)
        # For Monarch, OMIM is authoritative for disease / phenotype
        #   if they say a phenotype is associated with a locus
        #   that is what dipper should report.
        # OMIM is not authoritative for NCBI gene locations, locus or otherwise.
        # and dipper should not be reporting gene locations via OMIM.

        feature_id = None
        feature_label = None
        if 'geneMapExists' in ent['entry'] and ent['entry']['geneMapExists']:
            genemap = ent['entry']['geneMap']
            is_gene = False

            if omimtype == self.globaltt['heritable_phenotypic_marker']:
                # get the ncbigene ids
                ncbifeature = self._get_mapped_gene_ids(ent['entry'], graph)
                if len(ncbifeature) == 1:
                    feature_id = 'NCBIGene:' + str(ncbifeature[0])
                    # add this feature as a cause for the omim disease
                    # TODO SHOULD I EVEN DO THIS HERE?
                    assoc = G2PAssoc(graph, self.name, feature_id, omim_curie)
                    assoc.add_association_to_graph()
                else:
                    LOG.info(
                        "Its ambiguous when %s maps to not one gene id: %s",
                        omim_curie, str(ncbifeature))
            elif omimtype in [
                    self.globaltt['gene'], self.globaltt['has_affected_feature']]:
                feature_id = omim_curie
                is_gene = True
                omimtype = self.globaltt['gene']
            else:
                # 158900 falls into this category
                feature_id = self._make_anonymous_feature(omim_num)
                if abbrev is not None:
                    feature_label = abbrev
                omimtype = self.globaltt['heritable_phenotypic_marker']

            if feature_id is not None:
                if 'comments' in genemap:
                    # add a comment to this feature
                    comment = genemap['comments']
                    if comment.strip() != '':
                        model.addDescription(feature_id, comment)
                if 'cytoLocation' in genemap:
                    cytoloc = genemap['cytoLocation']
                    # parse the cytoloc.
                    # add this omim thing as
                    # a subsequence of the cytofeature
                    # 18p11.3-p11.2
                    # FIXME
                    # add the other end of the range,
                    # but not sure how to do that
                    # not sure if saying subsequence of feature
                    # is the right relationship

                    feat = Feature(graph, feature_id, feature_label, omimtype)
                    if 'chromosomeSymbol' in genemap:
                        chrom_num = str(genemap['chromosomeSymbol'])
                        chrom = makeChromID(chrom_num, tax_id, 'CHR')
                        geno.addChromosomeClass(
                            chrom_num, self.globaltt['Homo sapiens'], tax_label)

                        # add the positional information, if available
                        fstart = fend = -1
                        if 'chromosomeLocationStart' in genemap:
                            fstart = genemap['chromosomeLocationStart']
                        if 'chromosomeLocationEnd' in genemap:
                            fend = genemap['chromosomeLocationEnd']
                        if fstart >= 0:
                            # make the build-specific chromosome
                            chrom_in_build = makeChromID(
                                chrom_num, build_num, 'MONARCH')
                            # then, add the chromosome instance
                            # (from the given build)
                            geno.addChromosomeInstance(
                                chrom_num, asm_curie, build_num, chrom)
                            if omimtype == self.globaltt[
                                    'heritable_phenotypic_marker']:
                                postypes = [self.globaltt['FuzzyPosition']]
                            else:
                                postypes = None
                            # NOTE that no strand information
                            # is available in the API
                            feat.addFeatureStartLocation(
                                fstart, chrom_in_build, None, postypes)
                            if fend >= 0:
                                feat.addFeatureEndLocation(
                                    fend, chrom_in_build, None, postypes)
                            if fstart > fend:
                                LOG.info(
                                    "start>end (%d>%d) for %s",
                                    fstart, fend, omim_curie)
                        # add the cytogenic location too
                        # for now, just take the first one
                        cytoloc = cytoloc.split('-')[0]
                        loc = makeChromID(cytoloc, tax_id, 'CHR')
                        model.addClassToGraph(loc, None)
                        feat.addSubsequenceOfFeature(loc)
                        feat.addFeatureToGraph(True, None, is_gene)

            # end adding causative genes/features

            if ent['entry']['status'] in ['moved', 'removed']:
                LOG.warning('UNEXPECTED! not expecting obsolete record', omim_curie)

        self._get_phenotypicseries_parents(ent['entry'], graph)
        self._get_mappedids(ent['entry'], graph)
        self._get_mapped_gene_ids(ent['entry'], graph)
        self._get_pubs(ent['entry'], graph)
        self._get_process_allelic_variants(ent['entry'], graph)

    def _process_morbidmap(self, limit):
        """
        This will process the morbidmap file to get the links between
        omim genes and diseases. Here, we create anonymous nodes for some
        variant loci that are variants of the gene that causes the disease.
        Triples created:
        <some_anonymous_variant_locus>
            is_allele_of
                    <omim_gene_id>
        <some_anonymous_variant_locus> causes condition <omim_disease_id>
        <assoc> hasSubject <some_anonymous_variant_locus>
        <assoc> hasObject <omim_disease_id>
        <assoc> hasPredicate <causes condition>
        <assoc> DC:evidence <eco_id>
        :param limit:
        :return:
        """
        if self.test_mode:
            graph = self.testgraph
        else:
            graph = self.graph
        line_counter = 0
        assoc_count = 0
        src_key = 'morbidmap'
        col = self.files[src_key]['columns']
        raw = '/'.join((self.rawdir, self.files[src_key]['file']))
        with open(raw) as reader:
            line = reader.readline()  # Copyright
            line = reader.readline()  # Generated: 2016-04-11
            line = reader.readline()  # EOF for field spec
            line = reader.readline().strip()  # columns header
            line_counter = 4
            row = line.split('\t')  # includes funky leading octothorpe
            if not self.check_fileheader(col, row):
                pass

            for line in reader:
                line_counter += 1
                line = line.strip()
                # since there are comments at the end of the file as well,
                if line[0] == '#':
                    continue
                row = line.split('\t')
                if len(row) != len(col):
                    LOG.warning(
                        'Unexpected input on line: %i  got: %s', line_counter, row)
                    continue

                disorder = row[col.index('# Phenotype')]
                gene_symbols = row[col.index('Gene Symbols')]
                gene_num = row[col.index('MIM Number')]
                # loc = row[col.index('Cyto Location')]

                # LOG.info("morbidmap disorder:  %s", disorder)  # too verbose

                # disorder = disorder label , number (mapping key)
                # 3-M syndrome 1, 273750 (3)|CUL7, 3M1|609577|6p21.1

                # but note that for those diseases where they are genomic loci
                # (not genes though), the omim id is only listed as the gene
                # Alopecia areata 1 (2)|AA1|104000|18p11.3-p11.2
                # when there's a gene and disease

                disorder_match = self.disorder_regex.match(disorder)
                nogene_match = self.nogene_regex.match(disorder)

                if disorder_match is not None:
                    disorder_parts = disorder_match.groups()
                    (disorder_label, disorder_num, phene_key) = disorder_parts

                    if self.test_mode and (
                            int(disorder_num) not in self.test_ids or
                            int(gene_num) not in self.test_ids):
                        continue
                    assoc_count += 1
                    gene_symbols = gene_symbols.split(', ')
                    gene_id = 'OMIM:' + str(gene_num)
                    self._make_pheno_assoc(
                        graph, gene_id, disorder_num, disorder_label, phene_key)
                elif nogene_match is not None:
                    # this is a case where the disorder
                    # a blended gene/phenotype
                    # we lookup the NCBIGene feature and make the association
                    (disorder_label, phene_key) = nogene_match.groups()
                    disorder_num = gene_num
                    # make what's in the gene column the disease
                    disorder_id = 'OMIM:' + str(disorder_num)
                    if self.test_mode and int(disorder_num) not in self.test_ids:
                        continue
                    if disorder_id in self.omim_ncbigene_idmap:
                        # get the gene ids
                        gene_ids = self.omim_ncbigene_idmap[disorder_id]
                        if gene_ids is None:
                            continue
                        for gene_num in gene_ids:
                            # TODO add gene filter for testMode and NCBIGenes
                            gene_id = 'NCBIGene:' + str(gene_num).strip()
                            assoc_count += 1
                            self._make_pheno_assoc(
                                graph, gene_id, disorder_num, disorder_label, phene_key)
                    else:
                        # we can create an anonymous feature
                        # to house this thing for example, 158900
                        feature_id = self._make_anonymous_feature(gene_num)
                        assoc_count += 1
                        self._make_pheno_assoc(
                            graph, feature_id, disorder_num, disorder_label, phene_key)

                        LOG.info(
                            "We don't have an NCBIGene feature id to link %s with %s",
                            disorder_id, disorder_label)

                    if self.test_mode and gene_num not in self.test_ids:
                        continue

                else:
                    LOG.warning(
                        "There are misformatted rows %i:%s", line_counter, line)
                if not self.test_mode and limit is not None and line_counter > limit:
                    break
            LOG.info("Added %d G2P associations", assoc_count)

    @staticmethod
    def _make_anonymous_feature(omim_num):
        ''' more blank nodes '''
        return '_:feature' + omim_num

    def _make_pheno_assoc(
            self, graph, gene_id, disorder_num, disorder_label, phene_key
    ):

        """
        From the docs:
        Brackets, "[ ]", indicate "nondiseases," mainly genetic variations
        that lead to apparently abnormal laboratory test values
        (e.g., dysalbuminemic euthyroidal hyperthyroxinemia).

        Braces, "{ }", indicate mutations that contribute to susceptibility
        to multifactorial disorders (e.g., diabetes, asthma) or to
        susceptibility to infection (e.g., malaria).

        A question mark, "?", before the phenotype name indicates that the
        relationship between the phenotype and gene is provisional.
        More details about this relationship are provided in the comment
        field of the map and in the gene and phenotype OMIM entries.

        Phene key:
        The number in parentheses after the name of each disorder indicates
        the following:
          (1) the disorder was positioned by mapping of the wildtype gene;
          (2) the disease phenotype itself was mapped;
          (3) the molecular basis of the disorder is known;
          (4) the disorder is a chromosome deletion or duplication syndrome.

        reference: https://omim.org/help/faq#1_6

        :param graph: graph object of type dipper.graph.Graph
        :param gene_id: str, gene id as curie
        :param gene_symbol: str, symbol
        :param disorder_num: str, disorder id
        :param disorder_label: str, disorder label
        :param phene_key: int or str, 1-4, see docstring
        :return:
        """

        disorder_id = ':'.join(('OMIM', disorder_num))
        rel_label = 'causes condition'
        rel_id = self.globaltt[rel_label]

        if disorder_label.startswith('['):
            rel_id = self.globaltt['is marker for']
            # rel_label = 'is a marker for'
        elif disorder_label.startswith('{'):
            rel_id = self.globaltt['contributes to']
            # rel_label = 'contributes to'
        elif disorder_label.startswith('?'):
            # this is a questionable mapping!  skip?
            rel_id = self.globaltt['contributes to']

        # Note: this is actually a G2D association;
        # see https://github.com/monarch-initiative/dipper/issues/748
        assoc = G2PAssoc(graph, self.name, gene_id, disorder_id, rel_id,
                         entity_category=blv.terms.Gene.value,
                         phenotype_category=blv.terms.Disease.value)

        if phene_key is not None:
            evidence = self.resolve(phene_key, False)
            if evidence != phene_key:
                assoc.add_evidence(evidence)  # evidence is Found

        assoc.add_association_to_graph()

    @staticmethod
    def _get_description(entry):
        """
        Get the description of the omim entity
        from the textSection called 'description'.
        Note that some of these descriptions have linebreaks.
        If printed in turtle syntax, they will appear to be triple-quoted.
        :param entry:
        :return:

        """
        description = None
        if entry is not None and 'textSectionList' in entry:
            textsectionlist = entry['textSectionList']
            for txts in textsectionlist:
                if txts['textSection']['textSectionName'] == 'description':
                    description = txts['textSection']['textSectionContent']
                    # there are internal references to OMIM identifiers in
                    # the description, I am formatting them in our style.
                    description = re.sub(r'{(\d+)}', r'OMIM:\1', description)

                    # TODO
                    # reformat the citations in the description with PMIDs
                    break

        return description

    def _get_process_allelic_variants(self, entry, graph):
        model = Model(graph)
        reference = Reference(graph)
        geno = Genotype(graph)
        if entry is not None:
            # to hold the entry-specific publication mentions
            # for the allelic variants
            publist = {}
            entry_num = entry['mimNumber']

            # process the ref list just to get the pmids
            ref_to_pmid = self._get_pubs(entry, graph)

            if 'allelicVariantList' in entry:
                for alv in entry['allelicVariantList']:
                    al_num = alv['allelicVariant']['number']
                    al_id = 'OMIM:'+str(entry_num)+'.'+str(al_num).zfill(4)
                    al_label = None
                    al_description = None
                    if alv['allelicVariant']['status'] == 'live':
                        publist[al_id] = set()
                        if 'mutations' in alv['allelicVariant']:
                            al_label = alv['allelicVariant']['mutations']
                        if 'text' in alv['allelicVariant']:
                            al_description = alv['allelicVariant']['text']
                            mch = re.findall(r'\{(\d+)\:', al_description)
                            publist[al_id] = set(mch)
                        geno.addAllele(
                            al_id, al_label, self.globaltt['variant_locus'],
                            al_description)
                        geno.addAlleleOfGene(
                            al_id, 'OMIM:' + str(entry_num),
                            self.globaltt['is_allele_of'])
                        for ref in publist[al_id]:
                            pmid = ref_to_pmid[int(ref)]
                            graph.addTriple(pmid, self.globaltt['is_about'], al_id,
                                            subject_category=
                                            blv.terms.Publication.value,
                                            object_category=
                                            blv.terms.SequenceVariant.value)

                        # look up the pubmed id in the list of references
                        if 'dbSnps' in alv['allelicVariant']:
                            dbsnp_ids = re.split(r',', alv['allelicVariant']['dbSnps'])
                            for dnum in dbsnp_ids:
                                did = 'dbSNP:'+dnum.strip()
                                model.addIndividualToGraph(did, None,
                                                           ind_category=
                                                           blv.terms.SequenceVariant.
                                                           value)
                                model.addSameIndividual(al_id, did,
                                                        subject_category=
                                                        blv.terms.SequenceVariant.value,
                                                        object_category=
                                                        blv.terms.SequenceVariant.value)

                        # Note that RCVs are variant to disease associations
                        # in ClinVar, rather than variant entries
                        # so we make these xrefs instead of equivalents
                        if 'clinvarAccessions' in alv['allelicVariant']:
                            # clinvarAccessions triple semicolon delimited
                            # each >1 like RCV000020059;;;
                            rcv_ids = \
                                alv['allelicVariant']['clinvarAccessions'].split(';;;')
                            rcv_ids = [rcv[:12] for rcv in rcv_ids]  # incase more cruft

                            for rnum in rcv_ids:
                                rid = 'ClinVar:' + rnum
                                model.addXref(al_id, rid)
                        reference.addPage(
                            al_id, "http://omim.org/entry/" +
                            '#'.join((str(entry_num), str(al_num).zfill(4))))
                    elif re.search(
                            r'moved', alv['allelicVariant']['status']):
                        # for both 'moved' and 'removed'
                        moved_ids = None
                        if 'movedTo' in alv['allelicVariant']:
                            moved_id = 'OMIM:' + alv['allelicVariant']['movedTo']
                            moved_ids = [moved_id]
                        model.addDeprecatedIndividual(al_id, moved_ids,
                                                      old_id_category=
                                                      blv.terms.SequenceVariant.value,
                                                      new_ids_category=
                                                      blv.terms.SequenceVariant.value)
                    else:
                        LOG.error(
                            'Uncaught alleleic variant status %s',
                            alv['allelicVariant']['status'])
                # end loop allelicVariantList

    @staticmethod
    def _cleanup_label(label):
        """
        Reformat the ALL CAPS OMIM labels to something more pleasant to read.
        This will:
        1.  remove the abbreviation suffixes
        2.  convert the roman numerals to integer numbers
        3.  make the text title case,
            except for suplied conjunctions/prepositions/articles
        :param label:
        :return:
        """
        conjunctions = ['and', 'but', 'yet', 'for', 'nor', 'so']
        little_preps = [
            'at', 'by', 'in', 'of', 'on', 'to', 'up', 'as', 'it', 'or']
        articles = ['a', 'an', 'the']

        # remove the abbreviation
        lbl = label.split(r';')[0]

        fixedwords = []
        i = 0
        for wrd in lbl.split():
            i += 1
            # convert the roman numerals to numbers,
            # but assume that the first word is not
            # a roman numeral (this permits things like "X inactivation"
            if i > 1 and re.match(romanNumeralPattern, wrd):
                num = fromRoman(wrd)
                # make the assumption that the number of syndromes are <100
                # this allows me to retain "SYNDROME C"
                # and not convert it to "SYNDROME 100"
                if 0 < num < 100:
                    # get the non-roman suffix, if present.
                    # for example, IIIB or IVA
                    suffix = wrd.replace(toRoman(num), '', 1)
                    fixed = ''.join((str(num), suffix))
                    wrd = fixed

            # capitalize first letter
            wrd = wrd.title()

            # replace interior conjunctions, prepositions,
            # and articles with lowercase
            if wrd.lower() in (conjunctions+little_preps+articles) and i != 1:
                wrd = wrd.lower()

            fixedwords.append(wrd)

        lbl = ' '.join(fixedwords)
        # print (label, '-->', lbl)
        return lbl

    def _process_phenotypicseries(self, limit):
        """
        Creates classes from the OMIM phenotypic series list.
        These are grouping classes to hook the more granular OMIM diseases.
        # TEC what does 'hook' mean here?

        :param limit:
        :return:

        """
        if self.test_mode:
            graph = self.testgraph
        else:
            graph = self.graph
        LOG.info("getting phenotypic series titles")
        model = Model(graph)
        line_counter = 0
        src_key = 'phenotypicSeries'
        col = self.files[src_key]['columns']
        raw = '/'.join((self.rawdir, self.files[src_key]['file']))
        with open(raw) as reader:
            line = reader.readline()  # title
            line = reader.readline()  # date downloaded
            line = reader.readline()  # copyright
            line = reader.readline()  # <blank>

            line = reader.readline().strip()  # column headers
            line_counter = 5
            row = line.split('\t')
            if not self.check_fileheader(col, row):
                pass

            for line in reader:
                line_counter += 1
                row = line.strip().split('\t')
                if row and len(row) != len(col):
                    LOG.warning(
                        'Unexpected input on line: %i  got: %s', line_counter, row)
                    continue
                ps_label = row[col.index('Phenotypic Series Title')].strip()
                ps_num = row[col.index('Phenotypic Series number')].strip()
                omimps_curie = 'OMIMPS:' + ps_num
                model.addClassToGraph(omimps_curie, ps_label,
                                      class_category=blv.terms.Disease.value)

                if not self.test_mode and limit is not None and line_counter > limit:
                    break

    def _get_phenotypicseries_parents(self, entry, graph):
        """
        Extract the phenotypic series parent relationship out of the entry
        :param entry:
        :return:
        """

        model = Model(graph)
        omim_num = str(entry['mimNumber'])
        omim_curie = 'OMIM:' + omim_num
        omimtype = self.omim_type[omim_num]
        # the phenotypic series mappings
        serieslist = []

        if 'phenotypeMapList' in entry:
            phenolist = entry['phenotypeMapList']
            for phl in phenolist:
                if 'phenotypicSeriesNumber' in phl['phenotypeMap']:
                    pns_lst = phl['phenotypeMap']['phenotypicSeriesNumber']
                    for pns in pns_lst.split(','):
                        serieslist.append(pns)
        if 'geneMap' in entry and 'phenotypeMapList' in entry['geneMap']:
            phenolist = entry['geneMap']['phenotypeMapList']
            for phl in phenolist:
                if 'phenotypicSeriesNumber' in phl['phenotypeMap']:
                    pns_lst = phl['phenotypeMap']['phenotypicSeriesNumber']
                    for pns in pns_lst.split(','):
                        serieslist.append(pns)

        # add this omim entry as a subclass of the series entry
        if serieslist:
            LOG.info(
                '%s is awarded %i optional PS superclasses!',
                omim_curie, len(serieslist))
        for phser in set(serieslist):
            series_curie = 'OMIMPS:' + phser
<<<<<<< HEAD
            model.addClassToGraph(series_curie, None,
                                  class_category=blv.terms.Disease.value)
            model.addSubClass(omim_curie, series_curie,
                              child_category=blv.terms.Disease.value,
                              parent_category=blv.terms.Disease.value)
=======
            model.addClassToGraph(series_curie, None)
            if omimtype in [
                    self.globaltt['gene'], self.globaltt['has_affected_feature']]:
                model.addTriple(
                    omim_curie,
                    self.globaltt['contributes to condition'],
                    series_curie)
            elif omimtype == 'disease':
                model.addSubClass(omim_curie, series_curie)
            else:
                LOG.info('Unable to map type %s to phenotypic series', omimtype)
>>>>>>> ffbe9b17

    @staticmethod
    def _get_mappedids(entry, graph):
        """
        Extract the Orphanet and UMLS ids as equivalences from the entry
        :param entry:
        :return:
        """
        model = Model(graph)
        omim_num = str(entry['mimNumber'])
        omim_curie = 'OMIM:' + omim_num
        orpha_mappings = []
        if 'externalLinks' in entry:
            links = entry['externalLinks']
            if 'orphanetDiseases' in links:
                # triple semi-colon delimited list of
                # double semi-colon delimited orphanet ID/disease pairs
                # 2970;;566;;Prune belly syndrome
                items = links['orphanetDiseases'].strip().split(';;;')
                for item in items:
                    orphdis = item.strip().split(';;')
                    orpha_num = orphdis[0].strip()
                    orpha_label = orphdis[2].strip()
                    orpha_curie = 'ORPHA:' + orpha_num
                    orpha_mappings.append(orpha_curie)
                    model.addClassToGraph(orpha_curie, orpha_label,
                                          class_category=blv.terms.Disease.value)
                    model.addXref(omim_curie, orpha_curie,
                                  class_category=blv.terms.Disease.value,
                                  xref_category=blv.terms.Disease.value)

            if 'umlsIDs' in links:
                umls_mappings = links['umlsIDs'].split(',')
                for umls in umls_mappings:
                    umls_curie = 'UMLS:' + umls
                    model.addClassToGraph(umls_curie, None)
                    model.addXref(omim_curie, umls_curie,
                                  class_category=blv.terms.Disease.value)

    def _get_mapped_gene_ids(self, entry, graph):
        gene_ids = []
        model = Model(graph)
        omim_num = str(entry['mimNumber'])
        omim_curie = 'OMIM:' + omim_num
        if 'externalLinks' in entry:
            links = entry['externalLinks']
            omimtype = self.omim_type[omim_num]
            if 'geneIDs' in links:
                entrez_mappings = links['geneIDs']
                gene_ids = entrez_mappings.split(',')
                self.omim_ncbigene_idmap[omim_curie] = gene_ids
                if omimtype in [
                        self.globaltt['gene'], self.globaltt['has_affected_feature']]:
                    for ncbi in gene_ids:
                        model.addEquivalentClass(omim_curie, 'NCBIGene:' + str(ncbi),
                                                 subject_category=blv.terms.Gene.value,
                                                 object_category=blv.terms.Gene.value)
        return gene_ids

    def _get_alt_labels(self, titles):
        """
        From a string of delimited titles, make an array.
        This assumes that the titles are double-semicolon (';;') delimited.
        This will additionally pass each through the _cleanup_label method to
        convert the screaming ALL CAPS to something more pleasant to read.
        :param titles:
        :return: an array of cleaned-up labels
        """

        labels = []
        # "alternativeTitles": "
        #   ACROCEPHALOSYNDACTYLY, TYPE V; ACS5;;\nACS V;;\nNOACK SYNDROME",
        # "includedTitles":
        #   "CRANIOFACIAL-SKELETAL-DERMATOLOGIC DYSPLASIA, INCLUDED"

        for title in titles.split(';;'):
            # remove ', included', if present
            label = re.sub(r',\s*INCLUDED', '', title.strip(), re.IGNORECASE)
            label = self._cleanup_label(label)
            labels.append(label)

        return labels

    def _get_pubs(self, entry, graph):
        """
        Extract mentioned publications from the reference list
        :param entry:
        :return:
        """

        ref_to_pmid = {}
        entry_num = entry['mimNumber']

        if 'referenceList' in entry:
            reflist = entry['referenceList']
            for rlst in reflist:
                if 'pubmedID' in rlst['reference']:
                    pub_id = 'PMID:' + str(rlst['reference']['pubmedID'])
                    ref = Reference(
                        graph, pub_id, self.globaltt['journal article'])
                else:
                    # make blank node for internal reference
                    pub_id = '_:OMIM' + str(entry_num) + 'ref' + str(
                        rlst['reference']['referenceNumber'])

                    ref = Reference(graph, pub_id)
                    title = author_list = source = citation = None
                    if 'title' in rlst['reference']:
                        title = rlst['reference']['title']
                        ref.setTitle(title)
                    if 'authors' in rlst['reference']:
                        author_list = rlst['reference']['authors']
                        ref.setAuthorList(author_list)
                        citation = re.split(r'\.\,', author_list)[0] + ' et al'
                    if 'source' in rlst['reference']:
                        source = rlst['reference']['source']
                    citation = '; '.join(
                        [tok for tok in [citation, title, source] if tok is not None])
                    ref.setShortCitation(citation)
                ref.addRefToGraph()
                ref_to_pmid[rlst['reference']['referenceNumber']] = pub_id

                omim_id_category = self._omim_type_2_biolink_category(entry_num)

                # add is_about for the pub
                omim_id = 'OMIM:' + str(entry_num)
                graph.addTriple(omim_id, self.globaltt['mentions'], pub_id,
                                subject_category=omim_id_category,
                                object_category=blv.terms.Publication.value)

        return ref_to_pmid

    def _omim_type_2_biolink_category(self, entry_num):
        if entry_num in self.omim_type:
            if self.omim_type[entry_num] in [
                self.globaltt['gene'],
                self.globaltt['has_affected_feature']
            ]:
                omim_id_category = blv.terms.Gene.value
            elif self.omim_type[entry_num] in [
                self.globaltt['phenotype'],
                self.globaltt['heritable_phenotypic_marker']
            ]:
                omim_id_category = blv.terms.PhenotypicFeature.value
            else:
                omim_id_category = None
        else:
            omim_id_category = None

        return omim_id_category

    # def getTestSuite(self):
    #   ''' this should find a home under /test , if it is needed'''
    #        import unittest
    #        # TODO PYLINT  Unable to import 'tests.test_omim'
    #   from tests.test_omim import OMIMTestCase
    #
    #   test_suite = unittest.TestLoader().loadTestsFromTestCase(OMIMTestCase)
    #   return test_suite


def get_omim_id_from_entry(entry):
    if entry is not None and 'mimNumber' in entry:
        omimid = 'OMIM:' + str(entry['mimNumber'])
    else:
        omimid = None
    return omimid



<|MERGE_RESOLUTION|>--- conflicted
+++ resolved
@@ -916,25 +916,23 @@
                 omim_curie, len(serieslist))
         for phser in set(serieslist):
             series_curie = 'OMIMPS:' + phser
-<<<<<<< HEAD
             model.addClassToGraph(series_curie, None,
                                   class_category=blv.terms.Disease.value)
-            model.addSubClass(omim_curie, series_curie,
-                              child_category=blv.terms.Disease.value,
-                              parent_category=blv.terms.Disease.value)
-=======
-            model.addClassToGraph(series_curie, None)
             if omimtype in [
                     self.globaltt['gene'], self.globaltt['has_affected_feature']]:
                 model.addTriple(
                     omim_curie,
                     self.globaltt['contributes to condition'],
-                    series_curie)
+                    series_curie,
+                    subject_category=blv.terms.Gene.value,
+                    object_category=blv.terms.Disease.value)
             elif omimtype == 'disease':
-                model.addSubClass(omim_curie, series_curie)
+                model.addSubClass(omim_curie,
+                                  series_curie,
+                                  child_category=blv.terms.Disease.value,
+                                  parent_category=blv.terms.Disease.value)
             else:
                 LOG.info('Unable to map type %s to phenotypic series', omimtype)
->>>>>>> ffbe9b17
 
     @staticmethod
     def _get_mappedids(entry, graph):
