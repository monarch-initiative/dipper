import csv
import re
import logging

from dipper.sources.Source import Source
from dipper.models.assoc.G2PAssoc import G2PAssoc
from dipper.models.Reference import Reference
from dipper.models.Genotype import Genotype
from dipper.models.Model import Model
from dipper.models.BiolinkVocabulary import BioLinkVocabulary as blv

LOG = logging.getLogger(__name__)


class MMRRC(Source):
    """
    Here we process the Mutant Mouse Resource and Research Center
    (https://www.mmrrc.org) strain data,
    which includes:
    *  strains, their mutant alleles
    *  phenotypes of the alleles
    *  descriptions of the research uses of the strains

    Note that some gene identifiers are not included
    (for many of the transgenics with human genes) in the raw data.
    We do our best to process the links between the variant and
    the affected gene, but sometimes the mapping is not clear,
    and we do not include it.
    Many of these details will be solved by merging this source with
    the MGI data source, who has the variant-to-gene designations.

    Also note that even though the strain pages at the MMRRC site do list
    phenotypic differences in the context of the strain backgrounds,
    they do not provide that data to us,
    and thus we cannot supply that disambiguation here.
    """

    files = {
        'catalog': {
            'file': 'mmrrc_catalog_data.csv',
            'url': 'https://www.mmrrc.org/about/mmrrc_catalog_data.csv',
            'columns': [
                'STRAIN/STOCK_ID',
                'STRAIN/STOCK_DESIGNATION',
                'STRAIN_TYPE',
                'STATE',
                'MGI_ALLELE_ACCESSION_ID',
                'ALLELE_SYMBOL',
                'ALLELE_NAME',
                'MUTATION_TYPE',
                'CHROMOSOME',
                'MGI_GENE_ACCESSION_ID',
                'GENE_SYMBOL',
                'GENE_NAME',
                'SDS_URL',
                'ACCEPTED_DATE',
                'MPT_IDS',
                'PUBMED_IDS',
                'RESEARCH_AREAS',
            ]
        },
    }

    test_ids = [  # move to resources/?
        'MMRRC:037507-MU', 'MMRRC:041175-UCD', 'MMRRC:036933-UNC', 'MMRRC:037884-UCD',
        'MMRRC:000255-MU', 'MMRRC:037372-UCD', 'MMRRC:000001-UNC'
    ]

    def __init__(self,
                 graph_type,
                 are_bnodes_skolemized,
                 data_release_version=None):
        super().__init__(
            graph_type=graph_type,
            are_bnodes_skized=are_bnodes_skolemized,
            data_release_version=data_release_version,
            name='mmrrc',
            ingest_title='Mutant Mouse Regional Resource Centers',
            ingest_url='https://www.mmrrc.org',
            ingest_logo='source-mmrrc.png',
            # license_url=None,
            data_rights='https://www.mmrrc.org/about/data_download.php'
            # file_handle=None
        )
        self.strain_hash = {}
        self.id_label_hash = {}
        return

    def fetch(self, is_dl_forced=False):

        self.get_files(is_dl_forced)
        return

    def parse(self, limit=None):
        if limit is not None:
            LOG.info("Only parsing first %s rows", limit)

        LOG.info("Parsing files...")

        if self.test_only:
            self.test_mode = True

        self._process_phenotype_data(limit)

        LOG.info("Finished parsing.")

        return

    def _process_phenotype_data(self, limit):
        """
        NOTE: If a Strain carries more than one mutation,
        then each Mutation description,
        i.e., the set: (
            Mutation Type - Chromosome - Gene Symbol -
            Gene Name - Allele Symbol - Allele Name)
        will require a separate line.

        Note that MMRRC curates phenotypes to alleles,
        even though they distribute only one file with the
        phenotypes appearing to be associated with a strain.

        So, here we process the allele-to-phenotype relationships separately
        from the strain-to-allele relationships.

        :param limit:
        :return:

        """

        src_key = 'catalog'
        if self.test_mode:
            graph = self.testgraph
        else:
            graph = self.graph
        model = Model(graph)
        fname = '/'.join((self.rawdir, self.files[src_key]['file']))

        self.strain_hash = {}
        self.id_label_hash = {}
        genes_with_no_ids = set()
        stem_cell_class = self.globaltt['stem cell']
        mouse_taxon = self.globaltt['Mus musculus']
        geno = Genotype(graph)
        with open(fname, 'r', encoding="utf8") as csvfile:
            reader = csv.reader(csvfile, delimiter=',', quotechar='\"')
            # First line is header not date/version info. This changed recently,
            # apparently as of Sep 2019. Also, 3rd line is no longer blank.
            header = next(reader)
            col = self.files['catalog']['columns']
            if col != header:
                LOG.error(
                    '%s\nExpected Headers:\t%s\nReceived Headers:\t%s\n',
                    src_key, col, header)
                LOG.info(set(col) - set(header))

            for row in reader:
                strain_id = row[col.index('STRAIN/STOCK_ID')].strip()
                strain_label = row[col.index('STRAIN/STOCK_DESIGNATION')]
                # strain_type_symbol = row[col.index('STRAIN_TYPE')]
                strain_state = row[col.index('STATE')]
                mgi_allele_id = row[col.index('MGI_ALLELE_ACCESSION_ID')].strip()
                mgi_allele_symbol = row[col.index('ALLELE_SYMBOL')]
                # mgi_allele_name = row[col.index('ALLELE_NAME')]
                # mutation_type = row[col.index('MUTATION_TYPE')]
                # chrom = row[col.index('CHROMOSOME')]
                mgi_gene_id = row[col.index('MGI_GENE_ACCESSION_ID')].strip()
                mgi_gene_symbol = row[col.index('GENE_SYMBOL')].strip()
                mgi_gene_name = row[col.index('GENE_NAME')]
                # sds_url = row[col.index('SDS_URL')]
                # accepted_date = row[col.index('ACCEPTED_DATE')]
                mpt_ids = row[col.index('MPT_IDS')].strip()
                pubmed_nums = row[col.index('PUBMED_IDS')].strip()
                research_areas = row[col.index('RESEARCH_AREAS')].strip()

                if self.test_mode and (strain_id not in self.test_ids) \
                        or mgi_gene_name == 'withdrawn':
                    continue

                # strip off stuff after the dash -
                # is the holding center important?
                # MMRRC:00001-UNC --> MMRRC:00001
                strain_id = re.sub(r'-\w+$', '', strain_id)

                self.id_label_hash[strain_id] = strain_label

                # get the variant or gene to save for later building of
                # the genotype
                if strain_id not in self.strain_hash:
                    self.strain_hash[strain_id] = {
                        'variants': set(), 'genes': set()}

                # flag bad ones
                if mgi_allele_id[:4] != 'MGI:' and mgi_allele_id != '':
                    LOG.error("Erroneous MGI allele id: %s", mgi_allele_id)
                    if mgi_allele_id[:3] == 'MG:':
                        mgi_allele_id = 'MGI:' + mgi_allele_id[3:]
                    else:
                        mgi_allele_id = ''

                if mgi_allele_id != '':
                    self.strain_hash[strain_id]['variants'].add(mgi_allele_id)
                    self.id_label_hash[mgi_allele_id] = mgi_allele_symbol

                    # use the following if needing to add the sequence alteration types
                    # var_type = self.localtt[mutation_type]
                    # make a sequence alteration for this variant locus,
                    # and link the variation type to it
                    # sa_id = '_'+re.sub(r':','',mgi_allele_id)+'SA'
                    # if self.nobnodes:
                    #     sa_id = ':'+sa_id
                    # gu.addIndividualToGraph(g, sa_id, None, var_type)
                    # geno.addSequenceAlterationToVariantLocus(sa_id, mgi_allele_id)

                # scrub out any spaces, fix known issues
                mgi_gene_id = re.sub(r'\s+', '', mgi_gene_id)
                if mgi_gene_id == 'NULL':
                    mgi_gene_id = ''
                elif mgi_gene_id[:7] == 'GeneID:':
                    mgi_gene_id = 'NCBIGene:' + mgi_gene_id[7:]

                if mgi_gene_id != '':
                    try:
                        [curie, localid] = mgi_gene_id.split(':')
                    except ValueError as verror:
                        LOG.warning("Problem parsing mgi_gene_id %s from file %s: %s",
                                    mgi_gene_id, fname, verror)
                    if curie not in ['MGI', 'NCBIGene']:
                        LOG.info("MGI Gene id not recognized: %s", mgi_gene_id)
                    self.strain_hash[strain_id]['genes'].add(mgi_gene_id)
                    self.id_label_hash[mgi_gene_id] = mgi_gene_symbol

                # catch some errors - too many. report summary at the end
                # some things have gene labels, but no identifiers - report
                if mgi_gene_symbol != '' and mgi_gene_id == '':
                    # LOG.error(
                    #    "Gene label with no MGI identifier for strain %s: %s",
                    #    strain_id, mgi_gene_symbol)
                    genes_with_no_ids.add(mgi_gene_symbol)
                    # make a temp id for genes that aren't identified ... err wow.
                    # tmp_gene_id = '_' + mgi_gene_symbol
                    # self.id_label_hash[tmp_gene_id.strip()] = mgi_gene_symbol
                    # self.strain_hash[strain_id]['genes'].add(tmp_gene_id)

                # split apart the mp ids
                # ataxia [MP:0001393] ,hypoactivity [MP:0001402] ...
                # mpt_ids are a comma delimited list
                # labels with MP terms following in brackets
                phenotype_ids = []
                if mpt_ids != '':
                    for lb_mp in mpt_ids.split(r','):
                        lb_mp = lb_mp.strip()
                        if lb_mp[-1:] == ']' and lb_mp[-12:-8] == '[MP:':
                            phenotype_ids.append(lb_mp[-11:-2])

                # pubmed ids are space delimited
                pubmed_ids = []
                if pubmed_nums != '':
                    for pm_num in re.split(r'\s+', pubmed_nums):
                        pmid = 'PMID:' + pm_num.strip()
                        pubmed_ids.append(pmid)
                        ref = Reference(graph, pmid, self.globaltt['journal article'],)
                        ref.addRefToGraph()

                # https://www.mmrrc.org/catalog/sds.php?mmrrc_id=00001
                # is a good example of 4 genotype parts

                model.addClassToGraph(mouse_taxon, None,
                                      class_category=blv.terms.OrganismTaxon.value)
                if research_areas == '':
                    research_areas = None
                else:
                    research_areas = 'Research Areas: ' + research_areas
                strain_type = mouse_taxon
                if strain_state == 'ES':
                    strain_type = stem_cell_class
                model.addIndividualToGraph(   # an inst of mouse??
                    strain_id, strain_label, strain_type, research_areas,
                    ind_category=blv.terms.PopulationOfIndividualOrganisms.value)
                model.makeLeader(strain_id)

                # phenotypes are associated with the alleles
                for pid in phenotype_ids:
                    # assume the phenotype label is in some ontology
                    model.addClassToGraph(pid, None,
                                          class_category=blv.terms.PhenotypicFeature.value)
                    if mgi_allele_id is not None and mgi_allele_id != '':
                        assoc = G2PAssoc(
                            graph, self.name, mgi_allele_id, pid,
                            self.globaltt['has phenotype'])
                        for p in pubmed_ids:
                            assoc.add_source(p)
                        assoc.add_association_to_graph()
                    else:
                        LOG.info("Phenotypes and no allele for %s", strain_id)

                if not self.test_mode and (
                        limit is not None and reader.line_num > limit):
                    break

            # now that we've collected all of the variant information, build it
            # we don't know their zygosities
            for s in self.strain_hash:
                h = self.strain_hash.get(s)
                variants = h['variants']
                genes = h['genes']
                vl_set = set()
                # make variant loci for each gene
                if variants:
                    for var in variants:
                        vl_id = var.strip()
                        vl_symbol = self.id_label_hash[vl_id]
                        geno.addAllele(
                            vl_id, vl_symbol, self.globaltt['variant_locus'])
                        vl_set.add(vl_id)
                        if len(variants) == 1 and len(genes) == 1:
                            for gene in genes:
                                geno.addAlleleOfGene(vl_id, gene)
                        else:
                            geno.addAllele(vl_id, vl_symbol)
                else:  # len(vars) == 0
                    # it's just anonymous variants in some gene
                    for gene in genes:
                        vl_id = '_:' + re.sub(r':', '', gene) + '-VL'
                        vl_symbol = self.id_label_hash[gene]+'<?>'
                        self.id_label_hash[vl_id] = vl_symbol
                        geno.addAllele(
                            vl_id, vl_symbol, self.globaltt['variant_locus'])
                        geno.addGene(gene, self.id_label_hash[gene])
                        geno.addAlleleOfGene(vl_id, gene)
                        vl_set.add(vl_id)

                # make the vslcs
                vl_list = sorted(vl_set)
                vslc_list = []
                for vl in vl_list:
                    # for unknown zygosity
                    vslc_id = re.sub(r'^_', '', vl)+'U'
                    vslc_id = re.sub(r':', '', vslc_id)
                    vslc_id = '_:' + vslc_id
                    vslc_label = self.id_label_hash[vl] + '/?'
                    self.id_label_hash[vslc_id] = vslc_label
                    vslc_list.append(vslc_id)
                    geno.addPartsToVSLC(
                        vslc_id, vl, None, self.globaltt['indeterminate'],
                        self.globaltt['has_variant_part'], None)
                    model.addIndividualToGraph(
                        vslc_id, vslc_label,
<<<<<<< HEAD
                        self.globaltt['variant single locus complement'],
                        ind_category=blv.terms.SequenceVariant.value)
                if len(vslc_list) > 0:
=======
                        self.globaltt['variant single locus complement'])
                if vslc_list:
>>>>>>> 01d16e37
                    if len(vslc_list) > 1:
                        gvc_id = '-'.join(vslc_list)
                        gvc_id = re.sub(r'_|:', '', gvc_id)
                        gvc_id = '_:'+gvc_id
                        gvc_label = '; '.join(self.id_label_hash[v] for v in vslc_list)
                        model.addIndividualToGraph(
                            gvc_id, gvc_label,
                            self.globaltt['genomic_variation_complement'],
                            ind_category=blv.terms.GenomicEntity.value)
                        for vslc_id in vslc_list:
                            geno.addVSLCtoParent(vslc_id, gvc_id,
                                                 parent_category=
                                                 blv.terms.GenomicEntity.value)
                    else:
                        # the GVC == VSLC, so don't have to make an extra piece
                        gvc_id = vslc_list.pop()
                        gvc_label = self.id_label_hash[gvc_id]

                    genotype_label = gvc_label + ' [n.s.]'
                    bkgd_id = re.sub(
                        r':', '', '-'.join((
                            self.globaltt['unspecified_genomic_background'], s)))
                    genotype_id = '-'.join((gvc_id, bkgd_id))
                    bkgd_id = '_:' + bkgd_id
                    geno.addTaxon(mouse_taxon, bkgd_id)
                    geno.addGenomicBackground(
                        bkgd_id, 'unspecified (' + s + ')',
                        self.globaltt['unspecified_genomic_background'],
                        "A placeholder for the unspecified genetic background for " + s)
                    geno.addGenomicBackgroundToGenotype(
                        bkgd_id, genotype_id,
                        self.globaltt['unspecified_genomic_background'])
                    geno.addParts(
                        gvc_id, genotype_id, self.globaltt['has_variant_part'],
                        part_category=blv.terms.GenomicEntity.value,
                        parent_category=blv.terms.Genotype.value)
                    geno.addGenotype(genotype_id, genotype_label)
                    graph.addTriple(
                        s, self.globaltt['has_genotype'], genotype_id,
                        subject_category=blv.terms.PopulationOfIndividualOrganisms.value,
                        object_category=blv.terms.Genotype.value)
                else:
                    # LOG.debug(
                    #   "Strain %s is not making a proper genotype.", s)
                    pass

            LOG.warning(
                "The following gene symbols did not list identifiers: %s",
                str(sorted(list(genes_with_no_ids))))
            LOG.error(
                '%i symbols given are missing their gene identifiers',
                len(genes_with_no_ids))

        return

    def getTestSuite(self):
        import unittest
        from tests.test_mmrrc import MMRRCTestCase

        test_suite = unittest.TestLoader().loadTestsFromTestCase(MMRRCTestCase)

        return test_suite<|MERGE_RESOLUTION|>--- conflicted
+++ resolved
@@ -345,14 +345,9 @@
                         self.globaltt['has_variant_part'], None)
                     model.addIndividualToGraph(
                         vslc_id, vslc_label,
-<<<<<<< HEAD
                         self.globaltt['variant single locus complement'],
                         ind_category=blv.terms.SequenceVariant.value)
-                if len(vslc_list) > 0:
-=======
-                        self.globaltt['variant single locus complement'])
                 if vslc_list:
->>>>>>> 01d16e37
                     if len(vslc_list) > 1:
                         gvc_id = '-'.join(vslc_list)
                         gvc_id = re.sub(r'_|:', '', gvc_id)
