--- conflicted
+++ resolved
@@ -100,14 +100,9 @@
                 # Orphanet mappings are expected to be in Mondo
                 # these free-text disorder names become synonyms
                 disorder_label = elem.find('Name').text
-                model.addClassToGraph(disorder_curie, disorder_label)
-
-<<<<<<< HEAD
-                # assuming that these are in the ontology (...any particular one?)
-                model.addClassToGraph(disorder_id, disorder_label,
+                model.addClassToGraph(disorder_curie, disorder_label,
                                       class_category=blv.terms.Disease.value)
-=======
->>>>>>> 1547a0b5
+
                 assoc_list = elem.find('DisorderGeneAssociationList')
                 expected_genes = assoc_list.get('count')
                 if expected_genes == 0:
@@ -145,27 +140,7 @@
                     gene_curie = None
                     for gene_ref in gene.findall(
                             './ExternalReferenceList/ExternalReference'):
-<<<<<<< HEAD
-                        gene_set[gene_ref.find('Source').text] = \
-                            gene_ref.find('Reference').text
-
-                    # set priority (clique leader if available) but default to OPRHA
-                    for pfx in ('HGNC', 'Ensembl', 'SwissProt'):
-                        if pfx in gene_set:
-                            if pfx in self.localtt:
-                                pfx = self.localtt[pfx]
-                            gene_curie = pfx + ':' + gene_set[pfx]
-                            gene_set.pop(pfx)
-                            model.addClassToGraph(gene_curie, None,
-                                                  class_category=blv.terms.Gene.value)
-                            break
-
-                    # TEC have reservations w.r.t aggerator links being gene classes
-                    for prefix in gene_set:
-                        lclid = gene_set[prefix]
-=======
                         prefix = gene_ref.find('Source').text
->>>>>>> 1547a0b5
                         if prefix in self.localtt:
                             prefix = self.localtt[prefix]
                         gene_clique[prefix] = gene_ref.find('Reference').text
@@ -204,13 +179,9 @@
                     syn_list = gene.find('./SynonymList')
                     if int(syn_list.get('count')) > 0 and gene_curie is not None:
                         for syn in syn_list.findall('./Synonym'):
-<<<<<<< HEAD
-                            model.addSynonym(gene_curie, syn.text,
-                                             class_category=blv.terms.Gene.value)
-=======
                             if syn is not None and syn.text != '':
-                                model.addSynonym(gene_curie, syn.text)
->>>>>>> 1547a0b5
+                                model.addSynonym(gene_curie, syn.text,
+                                                 class_category=blv.terms.Gene.value)
 
                     dg_label = assoc.find('./DisorderGeneAssociationType/Name').text
                     # circa 2020-May
@@ -234,17 +205,13 @@
                     eco_id = self.resolve(
                         assoc.find('DisorderGeneAssociationStatus/Name').text)
 
-<<<<<<< HEAD
-                    rel_id = self.resolve(dg_label)
                     g2p_assoc = G2PAssoc(self.graph,
                                          self.name,
                                          gene_curie,
-                                         disorder_id,
-                                         rel_id,
+                                         disorder_curie,
+                                         rel_curie,
                                          phenotype_category=blv.terms.Disease.value)
-=======
-                    g2p_assoc = G2PAssoc(self.graph, self.name, gene_curie, rel_curie)
->>>>>>> 1547a0b5
+
                     g2p_assoc.add_evidence(eco_id)
                     g2p_assoc.add_association_to_graph()
 
