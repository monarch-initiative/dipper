import logging
import urllib
import csv
import http
import xml.etree.ElementTree as etree

from dipper.sources.Source import Source
from dipper.models.Model import Model
from dipper.models.Genotype import Genotype
from datetime import datetime

LOG = logging.getLogger(__name__)
ENS_URL = 'www.ensembl.org'  # 'uswest.ensembl.org'


class Ensembl(Source):
    """
    This is the processing module for Ensembl.

    It only includes methods to acquire the equivalences between NCBIGene and
    ENSG ids using ENSEMBL's Biomart services.

    """

    files = {
        '9606': {'file': 'ensembl_9606.txt'},  # human
        '7955': {'file': 'ensembl_7955.txt'},  # fish
        '10090': {'file': 'ensembl_10090.txt'},  # mouse
        '28377': {'file': 'ensembl_28377.txt'},  #
        '3702': {'file': 'ensembl_3702.txt'},  #
        '9913': {'file': 'ensembl_9913.txt'},  #
        '6239': {'file': 'ensembl_6239.txt'},  #
        '9615': {'file': 'ensembl_9615.txt'},  #
        '9031': {'file': 'ensembl_9031.txt'},  #
        '44689': {'file': 'ensembl_44689.txt'},  #
        '7227': {'file': 'ensembl_7227.txt'},  #
        '9796': {'file': 'ensembl_9796.txt'},  #
        '9544': {'file': 'ensembl_9544.txt'},  #
        '13616': {'file': 'ensembl_13616.txt'},  #
        '9258': {'file': 'ensembl_9258.txt'},  #
        '9823': {'file': 'ensembl_9823.txt'},  #
        '10116': {'file': 'ensembl_10116.txt'},  #
        '4896': {'file': 'ensembl_4896.txt'},  #
        '31033': {'file': 'ensembl_31033.txt'},  #
        '8364': {'file': 'ensembl_8364.txt'},  #
        '4932': {'file': 'ensembl_4932.txt'},  #
    }
    columns = {
        "bmq_attributes": [  # to be sent
            "ensembl_gene_id",
            "external_gene_name",
            "description",
            "gene_biotype",
            "entrezgene_id",
            "ensembl_peptide_id",
            "uniprotswissprot",
            "hgnc_id",   # human only
        ],
        'bmq_headers': [  # to be recived
            'Gene stable ID',
            'Gene name',
            'Gene description',
            'Gene type',
<<<<<<< HEAD
            'NCBI gene (formerly Entrezgene) ID',  # (formerly 'NCBI gene ID')
=======
            'NCBI gene (formerly Entrezgene) ID',
>>>>>>> 75567d04
            'Protein stable ID',
            'UniProtKB/Swiss-Prot ID',
            'HGNC ID',  # human only
        ]
    }

    def __init__(self,
                 graph_type,
                 are_bnodes_skolemized,
                 data_release_version=None,
                 tax_ids=None,
                 gene_ids=None):
        super().__init__(
            graph_type=graph_type,
            are_bnodes_skized=are_bnodes_skolemized,
            data_release_version=data_release_version,
            name='ensembl',
            ingest_title='ENSEMBL',
            ingest_url='http://uswest.ensembl.org',
            ingest_logo='source-ensembl.png',
            # license_url=None,
            # data_rights=None,
            # file_handle=None
        )

        self.tax_ids = tax_ids
        self.gene_ids = gene_ids

        # Defaults
        if self.tax_ids is None:
            self.tax_ids = ['9606', '10090', '7955']

        self.tax_ids = [str(x) for x in self.tax_ids]  # for bare ints from commandline

        LOG.info('Have Taxon ID(s)  %s', self.tax_ids)

        self.gene_ids = []
        if 'gene' not in self.all_test_ids:
            LOG.warning("not configured with gene test ids.")
        else:
            self.gene_ids = self.all_test_ids['gene']

        LOG.setLevel(logging.INFO)

    def fetch(self, is_dl_forced=True):  # it is a database query... so no timestamps

        for txid in self.tax_ids:
            LOG.info("Fetching genes for %s", txid)
            loc_file = '/'.join((self.rawdir, 'ensembl_' + txid + '.txt'))

            # todo move into util?
            params = urllib.parse.urlencode(
                {'query': self._build_biomart_gene_query(txid)})
            conn = http.client.HTTPConnection(ENS_URL)
            biomart_subdir = '/biomart/martservice?'
            conn.request("GET", biomart_subdir + params)
            resp = conn.getresponse()
            if resp.getcode() != 200:
                LOG.error("Got non-200 response code (%i) while retrieving %s from %s",
                          resp.getcode(), params, ENS_URL)
            with open(loc_file, 'wb') as bin_writer:
                bin_writer.write(resp.read())

            # I'm omitting the params here because they are several hundred characters
            # long and also seem to get munged by the time they get to the UI
            src_url = "http://" + ENS_URL + biomart_subdir
            self.dataset.set_ingest_source(src_url)
            self.dataset.set_ingest_source_file_version_retrieved_on(
                src_url,
                datetime.today().strftime('%Y-%m-%d'))

    def parse(self, limit=None):
        if limit is not None:
            LOG.info("Only parsing first %d rows", limit)

        if self.test_only:
            self.test_mode = True

        LOG.info("Parsing files...")

        for txid in self.tax_ids:
            self._process_genes(txid, limit)

        LOG.info("Done parsing files.")

    # this seems so un specific as to be a bit pointless
    # and will be deleted if there are no objections
    # def fetch_protein_list(self, taxon_id):
    #    """
    #    Fetch a list of proteins for a species in biomart
    #    :param taxid:
    #    :return: list
    #    """
    #    protein_list = list()
    #    att = ['ensembl_peptide_id', ]
    #
    #    params = urllib.parse.urlencode(
    #        {'query': self._build_biomart_gene_query(taxon_id, att)})
    #    conn = http.client.HTTPConnection(ENS_URL)
    #    conn.request("GET", '/biomart/martservice?' + params)
    #    response = conn.getresponse()
    #    header = next(response).rstrip().split('\t')
    #    for line in response:
    #        line = line.decode('utf-8').rstrip()
    #        row = line.split('\t')
    #        if len(row) != len(att):
    #            LOG.warning("Data error for p-list query on %d", taxon_id)
    #            continue
    #        protein_list.append(row[att.index('ensembl_peptide_id')])
    #    conn.close()
    #    return protein_list

    def fetch_protein_gene_map(self, taxon_id):
        """
        Fetch a mapping from proteins to ensembl_gene(S)? for a species in biomart
        :param taxid:
        :return: dict
        """
        # called in StringDB.py
        protein_dict = dict()
        col = ['ensembl_gene_id', 'ensembl_peptide_id']
        col_exp = [
            self.columns['bmq_headers'][
                self.columns['bmq_attributes'].index('ensembl_gene_id')],
            self.columns[
                'bmq_headers'][
                    self.columns['bmq_attributes'].index('ensembl_peptide_id')],
        ]
        raw_query = self._build_biomart_gene_query(taxon_id, col)
        params = urllib.parse.urlencode({'query': raw_query})

        conn = http.client.HTTPConnection(ENS_URL)
        conn.request("GET", '/biomart/martservice?' + params)
        response = conn.getresponse()
        buf = ""
        line_num = 0
        for line in response:
            line = line.decode('utf-8')
            buf = buf + line
            line = line.rstrip()
            row = line.split('\t')
            line_num += 1
            if len(row) != len(col_exp) or row[col.index('ensembl_peptide_id')] == '':
                # LOG.warning('line %i is: %s', line_num, row)
                # ... many rows have no protein id
                pass
            else:
                protein_dict[row[col.index('ensembl_peptide_id')]] = row[
                    col.index('ensembl_gene_id')]

        # hard to know what is there if we never get to check ...
        with open(self.rawdir + '/' + 'gene_prot' + taxon_id + '.resp', 'w') as writer:
            writer.write(str(buf))
        # observed (for human):
        #  - no protien appears more than once
        #  - so no protein could be associated with more than one gene
        #  - so there is no list of genes associated with a protein
        # may have to revisit if other species behave differently
        # (now writing out per species)

        conn.close()
        LOG.info(
            "length gene-protien dict for taxon: %s is %i", taxon_id, len(protein_dict))
        return protein_dict

    def fetch_uniprot_gene_map(self, taxon_id):
        """
        Fetch a dict of uniprot-gene  for a species in biomart
        :param taxid:
        :return: dict
        """
        # unused
        protein_dict = dict()
        col = ['uniprotswissprot', 'ensembl_gene_id']
        params = urllib.parse.urlencode(
            {'query': self._build_biomart_gene_query(taxon_id, col)})
        conn = http.client.HTTPConnection(ENS_URL)
        conn.request("GET", '/biomart/martservice?' + params)
        response = conn.getresponse()
        for line in response:
            line = line.decode('utf-8').rstrip()
            row = line.split('\t')
            if len(row) != len(col):
                continue
            protein_dict[
                row[col.index('uniprotswissprot')]] = row[col.index('ensembl_gene_id')]
        conn.close()
        return protein_dict

    def _build_biomart_gene_query(
            self, taxid, cols_to_fetch=list(columns['bmq_attributes'])):
        """
        Building url to fetch equivalent identifiers via Biomart Restful API.
        Documentation at
        http://uswest.ensembl.org/info/data/biomart/biomart_restful.html
        :param taxid:
        :param array of ensembl biomart attributes to include
        :return:

        """

        if taxid != '9606' and 'hgnc_id' in cols_to_fetch:
            cols_to_fetch.remove('hgnc_id')

        LOG.info('Fetching columns %s', cols_to_fetch)

        query_attributes = {
            "virtualSchemaName": "default", "formatter": "TSV", "header": "1",
            "uniqueRows": "1", "count": "0", "datasetConfigVersion": "0.6"}

        qry = etree.Element("Query", query_attributes)

        if taxid in self.localtt:
            object_attributes = {"name": self.localtt[taxid], "interface": "default"}
            dataset = etree.SubElement(qry, "Dataset", object_attributes)
            for col in cols_to_fetch:
                etree.SubElement(dataset, "Attribute", {"name": col})
            # is indent right?
            query = '<?xml version="1.0" encoding="UTF-8"?><!DOCTYPE Query>' \
                + etree.tostring(qry, encoding="unicode")
        else:
            LOG.warning("not finding taxon  %s in the local translation table", taxid)
            query = None

        return query

    def _process_genes(self, taxid, limit=None):
        if self.test_mode:
            graph = self.testgraph
        else:
            graph = self.graph

        model = Model(graph)
        geno = Genotype(graph)

        raw = '/'.join((self.rawdir, self.files[taxid]['file']))
        col = list(self.columns['bmq_attributes'])
        if taxid != '9606' and 'hgnc_id' in col:
            col.remove('hgnc_id')
        col_exp = [
            self.columns['bmq_headers'][self.columns['bmq_attributes'].index(x)]
            for x in col]

        LOG.info("Processing Ensembl genes for NCBITaxon:%s", taxid)
        with open(raw, 'r', encoding="utf8") as csvfile:
            reader = csv.reader(csvfile, delimiter='\t')
            row = next(reader)
            if not self.check_fileheader(col_exp, row):
                pass
            for row in reader:
                ensembl_gene_id = row[col.index('ensembl_gene_id')]
                external_gene_name = row[col.index('external_gene_name')]
                description = row[col.index('description')].strip()
                gene_biotype = row[col.index('gene_biotype')].strip()
                entrezgene = row[col.index('entrezgene_id')].strip()
                ensembl_peptide_id = row[col.index('ensembl_peptide_id')].strip()
                uniprotswissprot = row[col.index('uniprotswissprot')].strip()
                hgnc_curie = None
                # in the case of human genes, we also get the hgnc id,
                if taxid == '9606' and 'hgnc_id' in col:
                    hgnc_curie = row[col.index('hgnc_id')].strip()

                if self.test_mode and entrezgene != '' and \
                        entrezgene not in self.gene_ids:
                    continue

                gene_id = 'ENSEMBL:' + ensembl_gene_id
                entrez_curie = 'NCBIGene:{}'.format(entrezgene)

                if description == '':
                    description = None

                gene_type_id = self.resolve(
                    gene_biotype, mandatory=False,
                    default=self.globaltt['polypeptide'])

                model.addClassToGraph(
                    gene_id, external_gene_name, gene_type_id, description)

                if entrezgene != '':
                    if taxid == '9606':
                        # Use HGNC for eq in human data
                        model.addXref(gene_id, entrez_curie)
                    else:
                        model.addEquivalentClass(gene_id, entrez_curie)

                if hgnc_curie is not None and hgnc_curie != '':
                    model.addEquivalentClass(gene_id, hgnc_curie)
                geno.addTaxon('NCBITaxon:' + taxid, gene_id)
                if ensembl_peptide_id is not None and ensembl_peptide_id != '':
                    peptide_curie = 'ENSEMBL:{}'.format(ensembl_peptide_id)
                    model.addIndividualToGraph(peptide_curie, None, gene_type_id)
                    geno.addGeneProduct(gene_id, peptide_curie)
                    if uniprotswissprot != '':
                        uniprot_curie = 'UniProtKB:{}'.format(uniprotswissprot)
                        model.addIndividualToGraph(uniprot_curie, None, gene_type_id)
                        geno.addGeneProduct(gene_id, uniprot_curie)
                        model.addXref(peptide_curie, uniprot_curie)

                if not self.test_mode and limit is not None and reader.line_num > limit:
                    break

    def getTestSuite(self):
        import unittest
        from tests.test_ensembl import EnsemblTestCase
        return unittest.TestLoader().loadTestsFromTestCase(EnsemblTestCase)<|MERGE_RESOLUTION|>--- conflicted
+++ resolved
@@ -61,11 +61,7 @@
             'Gene name',
             'Gene description',
             'Gene type',
-<<<<<<< HEAD
-            'NCBI gene (formerly Entrezgene) ID',  # (formerly 'NCBI gene ID')
-=======
             'NCBI gene (formerly Entrezgene) ID',
->>>>>>> 75567d04
             'Protein stable ID',
             'UniProtKB/Swiss-Prot ID',
             'HGNC ID',  # human only
