--- conflicted
+++ resolved
@@ -662,13 +662,8 @@
             genotype = geno_hash.get(gt)
             gvc = sorted(genotype.get('vslcs'))
             label = '; '.join(gvc) + ' [' + genotype.get('subtype') + ']'
-<<<<<<< HEAD
-            model.addComment(gt, self._makeInternalIdentifier(
+            model.addComment(gt, self._make_internal_identifier(
                 'genotype', genotype.get('key')), subject_category=blv.terms.Genotype.value)
-=======
-            model.addComment(gt, self._make_internal_identifier(
-                'genotype', genotype.get('key')))
->>>>>>> 1547a0b5
             geno.addGenotype(gt, label.strip())
 
     def _process_all_summary_view(self, limit):
@@ -873,12 +868,8 @@
                     self.idhash['seqalt'][allele_key] = allele_id
                     model.addComment(
                         allele_id,
-<<<<<<< HEAD
-                        self._makeInternalIdentifier('allele', allele_key),
+                        self._make_internal_identifier('allele', allele_key),
                         blv.terms.SequenceVariant.value)
-=======
-                        self._make_internal_identifier('allele', allele_key))
->>>>>>> 1547a0b5
                 elif marker_id is not None:
                     # marker_id will be none if the allele
                     # is not linked to a marker
@@ -1095,12 +1086,6 @@
                 genotype_label = gvc_label + ' [' + bkgd_label + ']'
             else:
                 genotype_label = '[' + bkgd_label + ']'
-<<<<<<< HEAD
-
-            model.addSynonym(gt, genotype_label,
-                             class_category=blv.terms.Genotype.value)
-=======
->>>>>>> 1547a0b5
 
             self.label_hash[gt] = genotype_label
 
@@ -2297,12 +2282,8 @@
                 #    len(notehash[allele_key]), n, allele_id)
                 notes = ''.join(notehash[allele_key][n])
                 notes += ' [' + n + ']'
-<<<<<<< HEAD
                 model.addDescription(allele_id, notes,
                                      subject_category=blv.terms.SequenceVariant.value)
-=======
-                model.addDescription(allele_id, notes)
->>>>>>> 1547a0b5
 
             if not self.test_mode and limit is not None and line_num > limit:
                 break
