import csv
import re
import logging
from os import listdir
from os.path import isfile, join

from dipper.sources.Source import Source
from dipper.models.assoc.D2PAssoc import D2PAssoc
from dipper.models.Model import Model
from dipper.models.BiolinkVocabulary import BioLinkVocabulary as blv

LOG = logging.getLogger(__name__)


class Monarch(Source):
    """
    This is the parser for data curated by the
    [Monarch Initiative](https://monarchinitiative.org).
    Data is currently maintained in a private repository, soon to be released.

    """

    files = {
        'omia_d2p': {
            'file': r'[0-9]{6}.txt',
            'columns': [
                'Disease ID',
                'Species ID',
                'Breed Name',
                'Variant',
                'Inheritance',
                'Phenotype ID',
                'Phenotype Name',
                'Entity ID',
                'Entity Name',
                'Quality ID',
                'Quality Name',
                'Related Entity ID',
                'Related Entity Name',
                'Abnormal ID',
                'Abnormal Name',
                'Phenotype Desc',
                'Assay',
                'Frequency',
                'Pubmed ID',
                'Pub Desc',
                'Curator Notes',
                'Date Created',
            ]
        }
    }

    def __init__(self,
                 graph_type,
                 are_bnodes_skolemized,
                 data_release_version=None):
        super().__init__(
            graph_type=graph_type,
            are_bnodes_skized=are_bnodes_skolemized,
            data_release_version=data_release_version,
            name='monarch',
            ingest_title='The Monarch Initiative',
            ingest_url='https://monarchinitiative.org',
            ingest_logo='source-monarch.png',
            license_url='https://creativecommons.org/licenses/by/4.0/'
            # data_rights=None,
            # file_handle=None
        )
        return

    def fetch(self, is_dl_forced=False):

        # fetch all the files
        # self.get_files(is_dl_forced)

        LOG.info(
            "Temporarily using local files until they move to public git")

        return

    def parse(self, limit=None):
        if limit is not None:
            LOG.info("Only parsing first %s rows of each file", limit)
        LOG.info("Parsing files...")

        if self.test_only:
            self.test_mode = True

        self.process_omia_phenotypes(limit)
        LOG.info("Finished parsing.")

        return

    def process_omia_phenotypes(self, limit):

        # process the whole directory
        # TODO get the file listing
        if self.test_mode:
            graph = self.testgraph
        else:
            graph = self.graph

        model = Model(graph)

        LOG.info("Processing Monarch OMIA Animal disease-phenotype associations")

        src_key = 'omia_d2p'

        # get file listing
        mypath = '/'.join((self.rawdir, 'OMIA-disease-phenotype'))
        file_list = [
            f for f in listdir(mypath)
            if isfile(join(mypath, f)) and re.search(r'.txt$', f)]

        col = self.files[src_key]['columns']
        # reusable initial code generator
        # for c in col:
        #   print(
        #    '# '+str.lower(c.replace(" ",""))+" = row[col.index('"+c+"')].strip()")

        for filename in file_list:
            LOG.info("Processing %s", filename)
            count_missing = 0
            bad_rows = list()
            fname = '/'.join((mypath, filename))
            with open(fname, 'r') as csvfile:
                filereader = csv.reader(csvfile, delimiter='\t', quotechar='\"')
<<<<<<< HEAD
                fileheader = next(filereader)
                if fileheader != col:
                    LOG.error('Expected  %s to have columns: %s', fname, col)
                    LOG.error('But Found %s to have columns: %s', fname, fileheader)
                    raise AssertionError('Incoming data headers have changed.')

=======
                row = next(filereader)
                if self.check_fileheader(col, row):
                    pass
>>>>>>> 1547a0b5
                for row in filereader:
                    if len(row) != len(col):
                        LOG.info(
                            "Not enough cols %d in %s - please fix", len(row), filename)
                        continue

                    disease_num = row[col.index('Disease ID')].strip()
                    species_id = row[col.index('Species ID')].strip()
                    breed_name = row[col.index('Breed Name')].strip()
                    # variant = row[col.index('Variant')]
                    # inheritance = row[col.index('Inheritance')]
                    phenotype_id = row[col.index('Phenotype ID')].strip()
                    # phenotype_name = row[col.index('Phenotype Name')]
                    entity_id = row[col.index('Entity ID')].strip()
                    entity_name = row[col.index('Entity Name')]
                    quality_id = row[col.index('Quality ID')].strip()
                    quality_name = row[col.index('Quality Name')]
                    # related_entity_id = row[col.index('Related Entity ID')]
                    # related_entity_name = row[col.index('Related Entity Name')]
                    # abnormal_id = row[col.index('Abnormal ID')]
                    # abnormal_name = row[col.index('Abnormal Name')]
                    # phenotype_desc = row[col.index('Phenotype Desc')]
                    assay = row[col.index('Assay')].strip()
                    # frequency = row[col.index('Frequency')]
                    pubmed_id = row[col.index('Pubmed ID')].strip()
                    phenotype_description = row[col.index('Pub Desc')].strip()
                    curator_notes = row[col.index('Curator Notes')].strip()
                    # date_created = row[col.index('Date Created')]

                    if phenotype_id == '':
                        # LOG.warning('Missing phenotype in row:\n%s', row)
                        count_missing += 1
                        bad_rows.append(row)
                        continue
                    if len(str(disease_num)) < 6:
                        disease_num = str(disease_num).zfill(6)
                    disease_id = 'OMIA:' + disease_num
                    if species_id != '':
                        disease_id = '-'.join((disease_id, species_id))
                    assoc = D2PAssoc(graph, self.name, disease_id, phenotype_id)
                    if pubmed_id != '':
                        for pnum in re.split(r'[,;]', pubmed_id):
                            pnum = re.sub(r'[^0-9]', '', pnum)
                            pmid = 'PMID:' + pnum
                            assoc.add_source(pmid)
                    else:
                        assoc.add_source(
                            '/'.join((
                                self.curie_map['OMIA'] + disease_num, species_id)))
                    assoc.add_association_to_graph()
                    aid = assoc.get_association_id()
                    if phenotype_description != '':
                        model.addDescription(aid, phenotype_description,
                                             subject_category=blv.terms.Association.value)
                    if breed_name != '':
                        model.addDescription(aid, breed_name + ' [observed in]',
                                             subject_category=blv.terms.Association.value)
                    if assay != '':
                        model.addDescription(aid, assay + ' [assay]',
                                             subject_category=blv.terms.Association.value)
                    if curator_notes != '':
                        model.addComment(aid, curator_notes,
                                         subject_category=blv.terms.Association.value)

                    if entity_id != '' or quality_id != '':
                        LOG.info(
                            "EQ not empty for %s: %s + %s",
                            disease_id, entity_name, quality_name)
            if count_missing > 0:
                LOG.warning(
                    "We are missing %d of %d D2P annotations from id %s",
                    count_missing, filereader.line_num-1, filename)
                LOG.warning("Bad rows:\n%s", '\n'.join([str(x) for x in bad_rows]))
            # finish loop through all files

        return

    # def get_files_from_git(self):
    #
    #     base_url = 'https://raw.githubusercontent.com'
    #     path = \
    #       'monarch-initiative/data-boutique/master/OMIA-disease-phenotype/000060.txt?'
    #     params = {
    #         'token': None
    #     }
    #
    #     from git import Repo
    #     import os
    #     join = os.path.join
    #     git_url = 'https://github.com/'
    #     repo_dir = 'monarch-initiative/data-boutique/'
    #     repo = Repo.clone_from(git_url, repo_dir)
    #
    #
    #
    #     return<|MERGE_RESOLUTION|>--- conflicted
+++ resolved
@@ -125,18 +125,10 @@
             fname = '/'.join((mypath, filename))
             with open(fname, 'r') as csvfile:
                 filereader = csv.reader(csvfile, delimiter='\t', quotechar='\"')
-<<<<<<< HEAD
-                fileheader = next(filereader)
-                if fileheader != col:
-                    LOG.error('Expected  %s to have columns: %s', fname, col)
-                    LOG.error('But Found %s to have columns: %s', fname, fileheader)
-                    raise AssertionError('Incoming data headers have changed.')
-
-=======
                 row = next(filereader)
                 if self.check_fileheader(col, row):
                     pass
->>>>>>> 1547a0b5
+
                 for row in filereader:
                     if len(row) != len(col):
                         LOG.info(
