import re
import gzip
import logging
from dipper.sources.Source import Source
from dipper.models.GenomicFeature import makeChromID, makeChromLabel
from dipper.models.Genotype import Genotype
from dipper.models.Model import Model
from dipper.models.BiolinkVocabulary import BioLinkVocabulary as blv

LOG = logging.getLogger(__name__)
MCDL = 'http://hgdownload.cse.ucsc.edu/goldenPath'


class Monochrom(Source):
    """
    This class will leverage the GENO ontology and modeling patterns to build
    an ontology of chromosomes for any species. These classes represent major
    structural pieces of Chromosomes which are often universally referenced,
    using physical properties/observations that remain constant over different
    genome builds (such as banding patterns and arms). The idea is to create a
    scaffold upon which we can hang build-specific chromosomal coordinates,
    and reason across them.

    In general, this will take the cytogenic bands files from UCSC, and create
    missing grouping classes, in order to build the partonomy from a very
    specific chromosomal band up through the chromosome itself and enable
    overlap and containment queries.  We use RO:subsequence_of as our
    relationship between nested chromosomal parts. For example,
    13q21.31 ==>  13q21.31,  13q21.3,  13q21,  13q2,  13q, 13

    At the moment, this only computes the bands for
    Human, Mouse, Zebrafish, and Rat
    but will be expanding in the future as needed.

    Because this is a universal framework to represent the chromosomal
    structure of any species, we must mint identifiers for each chromosome
    and part.
    (note: in truth we create blank nodes and then pretend they are something else. TEC)

    We differentiate species by first creating a species-specific
    genome, then for each species-specific chromosome we include the NCBI taxon
    number together with the chromosome number, like:
    ```<species number>chr<num><band>```.  For 13q21.31, this would be
    9606chr13q21.31.
    We then create triples for a given band like:
    <pre>
    CHR:9606chr1p36.33 rdf[type] SO:chromosome_band
    CHR:9606chr1p36 subsequence_of :9606chr1p36.3
    </pre>
    where any band in the file is an instance of a chr_band
    (or a more specific type), is a subsequence of it's containing region.

    We determine the containing regions of the band by parsing the band-string;
    since each alphanumeric is a significant "place", we can split it with the
    shorter strings being parents of the longer string

    Since this is small, and we have limited other items in our test set to
    a small region, we simply use the whole graph (genome)
    for testing purposes, and copy the main graph to the test graph.

    Since this Dipper class is building an ONTOLOGY,
    rather than instance-level data, we must also include domain and range
    constraints, and other owl-isms.

    TODO: any species by commandline argument

    We are currently mapping these to the **CHR idspace**,
    but this is NOT YET APPROVED and is subject to change.
    """

    files = {
        '9606': {
            'file': '9606cytoBand.txt.gz',
            'url': MCDL + '/hg19/database/cytoBand.txt.gz',
            'build_num': 'hg19',
            'genome_label': 'Human'
        },
        '10090': {
            'file': '10090cytoBand.txt.gz',
            'url': MCDL + '/mm10/database/cytoBandIdeo.txt.gz',
            'build_num': 'mm10',
            'genome_label': 'Mouse'
        },
        # Note that there are no bands, arms or staining components
        # for the following genomes at the moment
        '7955': {
            'file': '7955cytoBand.txt.gz',
            'url': MCDL + '/danRer10/database/cytoBandIdeo.txt.gz',
            'build_num': 'danRer10',
            'genome_label': 'Zebrafish'
        },
        '10116': {
            'file': '10116cytoBand.txt.gz',
            'url': MCDL + '/rn6/database/cytoBandIdeo.txt.gz',
            'build_num': 'rn6',
            'genome_label': 'Rat'
        },
        '9913': {
            'file': 'bosTau7cytoBand.txt.gz',
            'url': MCDL + '/bosTau7/database/cytoBandIdeo.txt.gz',
            'build_num': 'bosTau7',
            'genome_label': 'cow'
        },
        '9031': {
            'file': 'galGal4cytoBand.txt.gz',
            'url': MCDL + '/galGal4/database/cytoBandIdeo.txt.gz',
            'build_num': 'galGal4',
            'genome_label': 'chicken'
        },
        '9823': {
            'file': 'susScr3cytoBand.txt.gz',
            'url': MCDL + '/susScr3/database/cytoBandIdeo.txt.gz',
            'build_num': 'susScr3',
            'genome_label': 'pig'
        },
        '9940': {
            'file': 'oviAri3cytoBand.txt.gz',
            'url': MCDL + '/oviAri3/database/cytoBandIdeo.txt.gz',
            'build_num': 'oviAri3',
            'genome_label': 'sheep'
        },
        '9796': {
            'file': 'equCab2cytoBand.txt.gz',
            'url': MCDL + '/equCab2/database/cytoBandIdeo.txt.gz',
            'build_num': 'equCab2',
            'genome_label': 'horse'
        },
    }

    def __init__(self, graph_type, are_bnodes_skolemized, tax_ids=None):
        super().__init__(
            graph_type,
            are_bnodes_skolemized,
            'monochrom',
            ingest_title='Monarch Chromosome Ontology',
            ingest_url='https://monarchinitiative.org',   # TODO can we be more specific
            license_url='http://creativecommons.org/licenses/by/4.0/'  # make our lic
            # data_rights=None,
            # file_handle=None
        )

        self.tax_ids = tax_ids
        # Defaults
        if self.tax_ids is None:
            self.tax_ids = [9606, 10090, 7955, 10116, 9913, 9031, 9823, 9940, 9796]

        self.tax_ids = [str(x) for x in self.tax_ids]  # needed, if they are passed in

        self._check_tax_ids()

    def fetch(self, is_dl_forced=False):

        self.get_files(is_dl_forced)

    def parse(self, limit=None):

        if limit is not None:
            LOG.info("Only parsing first %d rows", limit)

        LOG.info("Parsing files...")

        if self.test_only:
            self.test_mode = True

        for taxon in self.tax_ids:
            self._get_chrbands(limit, str(taxon))

        # using the full graph as the test here
        self.testgraph = self.graph
        LOG.info("Done parsing files.")

    def _get_chrbands(self, limit, taxon, genome_id=None):
        """
        For the given taxon, it will fetch the chr band file.
        We will not deal with the coordinate information with this parser.
        Here, we only are concerned with building the partonomy.
        :param limit:
        :param: taxon:
        :param: genome
        :return:

        """
        model = Model(self.graph)
        line_counter = 0
        myfile = '/'.join((self.rawdir, self.files[taxon]['file']))
        LOG.info("Processing Chr bands from FILE: %s", myfile)
        geno = Genotype(self.graph)

        # build the organism's genome from the taxon
        genome_label = self.files[taxon]['genome_label']
        taxon_id = 'NCBITaxon:' + taxon

        # add the taxon as a class.  adding the class label elsewhere
        model.addClassToGraph(taxon_id, None,
                              class_category=blv.OrganismTaxon.value)
        model.addSynonym(taxon_id, genome_label,
                         class_category=blv.OrganismTaxon.value)

        if genome_id is None:
            genome_id = geno.makeGenomeID(taxon_id)  # makes a blank node allways
        geno.addGenome(taxon_id, genome_label, genome_id)
        model.addOWLPropertyClassRestriction(
            genome_id, self.globaltt['in taxon'], taxon_id,
            class_category=blv.Genome.value,
            property_value_category=blv.OrganismTaxon.value)

        placed_scaffold_pattern = r'chr(\d+|X|Y|Z|W|MT|M)'
        # currently unused patterns
        # unlocalized_scaffold_pattern = placed_scaffold_pattern + r'_(\w+)_random'
        # unplaced_scaffold_pattern = r'chrUn_(\w+)'

        col = ['chrom', 'start', 'stop', 'band', 'rtype']
        with gzip.open(myfile, 'rb') as reader:
            for line in reader:
                line_counter += 1
                # skip comments
                line = line.decode().strip()
                if line[0] == '#':
                    continue
                # chr13	4500000	10000000	p12	stalk
                row = line.split('\t')
                chrom = row[col.index('chrom')]
                band = row[col.index('band')]
                rtype = row[col.index('rtype')]
                # NOTE
                # some less-finished genomes have placed and unplaced scaffolds
                # * Placed scaffolds:
                #    Scaffold has an oriented location within a chromosome.
                # * Unlocalized scaffolds:
                #     scaffold 's chromosome  is known,
                #     scaffold's position, orientation or both is not known.
                # *Unplaced scaffolds:
                #   it is not known which chromosome the scaffold belongs to.
                # find out if the thing is a full on chromosome, or a scaffold:
                # ex: unlocalized scaffold: chr10_KL568008v1_random
                # ex: unplaced scaffold: chrUn_AABR07022428v1

                mch = re.match(placed_scaffold_pattern+r'$', chrom)
                if mch is not None and len(mch.groups()) == 1:
                    # the chromosome is the first match of the pattern
                    # chrom = m.group(1)  # TODO unused
                    pass
                else:
                    # let's skip over anything that isn't a placed_scaffold
                    LOG.info("Skipping non-placed chromosome %s", chrom)
                    continue
                # the chrom class, taxon as the reference
                cclassid = makeChromID(chrom, taxon, 'CHR')

                # add the chromosome as a class
                geno.addChromosomeClass(chrom, taxon_id, genome_label)
                model.addOWLPropertyClassRestriction(
                    cclassid, self.globaltt['member of'], genome_id,
                    class_category=blv.GenomicEntity.value,
                    property_value_category=blv.Genome.value)

                # add the band(region) as a class
                maplocclass_id = cclassid+band
                maplocclass_label = makeChromLabel(chrom+band, genome_label)
                if band is not None and band.strip() != '':

                    region_type_id = self.map_type_of_region(rtype)
                    model.addClassToGraph(
<<<<<<< HEAD
                        maplocclass_id, maplocclass_label,
                        region_type_id,
                        class_category=blv.GenomicSequenceLocalization.value,
                        class_type_category=blv.GenomicSequenceLocalization.value)
=======
                        maplocclass_id, maplocclass_label, region_type_id)
>>>>>>> cff0d012
                else:
                    region_type_id = self.globaltt['chromosome']

                # add the staining intensity of the band
                if re.match(r'g(neg|pos|var)', rtype):
                    if region_type_id in [
                            self.globaltt['chromosome_band'],
                            self.globaltt['chromosome_subband']]:
                        stain_type = self.resolve(rtype)
                        if stain_type is not None:
                            model.addOWLPropertyClassRestriction(
                                maplocclass_id,
                                self.globaltt['has_sequence_attribute'],
                                self.resolve(rtype),
                                class_category=blv.GenomicSequenceLocalization.value,
                                property_value_category=
                                blv.GenomicSequenceLocalization.value)
                    else:
                        # usually happens if it's a chromosome because
                        # they don't actually have banding info
                        LOG.info("feature type %s != chr band", region_type_id)
                else:
                    LOG.info('staining type not found for: %s', rtype)

                # get the parent bands, and make them unique
                parents = list(self.make_parent_bands(band, set()))
                # alphabetical sort will put them in smallest to biggest
                parents.sort(reverse=True)

                # print("PARENTS of", maplocclass_id, "=", parents)
                # add the parents to the graph, in hierarchical order
                # TODO this is somewhat inefficient due to
                # re-adding upper-level nodes when iterating over the file
                for prnt in parents:
                    parent = prnt.strip()
                    if parent is None or parent == "":
                        continue
                    pclassid = cclassid + parent  # class chr parts
                    pclass_label = makeChromLabel(chrom + parent, genome_label)
                    rti = getChrPartTypeByNotation(parent, self.graph)
                    model.addClassToGraph(pclassid, pclass_label, rti,
                                          class_category=
                                          blv.GenomicSequenceLocalization.value,
                                          class_type_category=
                                          blv.GenomicSequenceLocalization.value)
                    # for canonical chromosomes,
                    # then the subbands are subsequences of the full band
                    # add the subsequence stuff as restrictions

                    if prnt != parents[-1]:
                        grandparent = 1 + parents.index(prnt)
                        pid = cclassid + parents[grandparent]   # the instance
                        model.addOWLPropertyClassRestriction(
                            pclassid, self.globaltt['is subsequence of'], pid,
                            class_category=blv.GenomicSequenceLocalization.value,
                            property_value_category=
                            blv.GenomicSequenceLocalization.value)
                        model.addOWLPropertyClassRestriction(
                            pid, self.globaltt['has subsequence'], pclassid,
                            class_category=blv.GenomicSequenceLocalization.value,
                            property_value_category=
                            blv.GenomicSequenceLocalization.value)
                    else:
                        # add the last one (p or q usually)
                        # as attached to the chromosome
                        model.addOWLPropertyClassRestriction(
                            pclassid, self.globaltt['is subsequence of'], cclassid,
                            class_category=blv.GenomicSequenceLocalization.value,
                            property_value_category=
                            blv.GenomicSequenceLocalization.value)
                        model.addOWLPropertyClassRestriction(
                            cclassid, self.globaltt['has subsequence'], pclassid,
                            class_category=blv.GenomicSequenceLocalization.value,
                            property_value_category=
                            blv.GenomicSequenceLocalization.value)

                # connect the band here to the first one in the parent list
                if len(parents) > 0:
                    model.addOWLPropertyClassRestriction(
                        maplocclass_id, self.globaltt['is subsequence of'],
                        cclassid + parents[0],
                        class_category=blv.GenomicSequenceLocalization.value,
                        property_value_category=blv.GenomicSequenceLocalization.value)
                    model.addOWLPropertyClassRestriction(
                        cclassid + parents[0], self.globaltt['has subsequence'],
                        maplocclass_id,
                        class_category=blv.GenomicSequenceLocalization.value,
                        property_value_category=blv.GenomicSequenceLocalization.value)

                if limit is not None and line_counter > limit:
                    break

        # TODO figure out the staining intensities for the encompassing bands

    def make_parent_bands(self, band, child_bands):
        """
        this will determine the grouping bands that it belongs to, recursively
        13q21.31 ==>  13, 13q, 13q2, 13q21, 13q21.3, 13q21.31

        :param band:
        :param child_bands:
        :return:

        """
        mch = re.match(r'([pq][A-H\d]+(?:\.\d+)?)', band)
        if len(band) > 0:
            if mch:
                prnt = str(band[0:len(band)-1])
                prnt = re.sub(r'\.$', '', prnt)
                if prnt is not None:
                    child_bands.add(prnt)
                    self.make_parent_bands(prnt, child_bands)
        else:
            child_bands = set()
        return child_bands

    def map_type_of_region(self, regiontype):
        """
        Note that "stalk" refers to the short arm of acrocentric chromosomes
        chr13,14,15,21,22 for human.
        :param regiontype:
        :return:

        """

        if regiontype in self.localtt:
            so_id = self.resolve(regiontype)
        else:
            so_id = self.globaltt['chromosome_part']
            LOG.warning(
                "Unmapped code %s. Defaulting to chr_part '" +
                self.globaltt['chromosome_part'] + "'.", regiontype)

        return so_id

    def _check_tax_ids(self):
        for taxon in self.tax_ids:
            if str(taxon) not in self.files:
                raise Exception(
                    "Taxon " + str(taxon) + " not supported by source Monochrom")

    def getTestSuite(self):
        # import unittest
        # from tests.test_ucscbands import UCSCBandsTestCase
        test_suite = None
        # test_suite = unittest.TestLoader().loadTestsFromTestCase(UCSCBandsTestCase)

        return test_suite


def getChrPartTypeByNotation(notation, graph):
    """
    This method will figure out the kind of feature that a given band
    is based on pattern matching to standard karyotype notation.
    (e.g. 13q22.2 ==> chromosome sub-band)

    This has been validated against human, mouse, fish, and rat nomenclature.
    :param notation: the band (without the chromosome prefix)
    :return:

    """

    # Note that for mouse,
    # they don't usually include the "q" in their notation,
    # though UCSC does. We may need to adjust for that here

    if re.match(r'p$', notation):
        rti = graph.globaltt['short_chromosome_arm']
    elif re.match(r'q$', notation):
        rti = graph.globaltt['long_chromosome_arm']
    elif re.match(r'[pq][A-H\d]$', notation):
        rti = graph.globaltt['chromosome_region']
    elif re.match(r'[pq][A-H\d]\d', notation):
        rti = graph.globaltt['chromosome_band']
    elif re.match(r'[pq][A-H\d]\d\.\d+', notation):
        rti = graph.globaltt['chromosome_subband']
    else:
        rti = graph.globaltt['chromosome_part']

    return rti<|MERGE_RESOLUTION|>--- conflicted
+++ resolved
@@ -261,14 +261,9 @@
 
                     region_type_id = self.map_type_of_region(rtype)
                     model.addClassToGraph(
-<<<<<<< HEAD
-                        maplocclass_id, maplocclass_label,
-                        region_type_id,
-                        class_category=blv.GenomicSequenceLocalization.value,
-                        class_type_category=blv.GenomicSequenceLocalization.value)
-=======
-                        maplocclass_id, maplocclass_label, region_type_id)
->>>>>>> cff0d012
+                        maplocclass_id, maplocclass_label, region_type_id,
+                          class_category=blv.GenomicSequenceLocalization.value,
+                          class_type_category=blv.GenomicSequenceLocalization.value)
                 else:
                     region_type_id = self.globaltt['chromosome']
 
