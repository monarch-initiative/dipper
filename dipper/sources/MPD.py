--- conflicted
+++ resolved
@@ -210,8 +210,7 @@
                                                 value)
                     elif vendor == 'Rbrc':
                         # reiken
-<<<<<<< HEAD
-                        reiken_id = 'RBRC:'+re.sub(r'RBRC', '', stocknum)
+                        reiken_id = 'RBRC:' + stocknum
                         model.addSameIndividual(strain_id, reiken_id,
                                                 subject_category=
                                                 blv.terms.PopulationOfIndividualOrganisms.
@@ -219,10 +218,6 @@
                                                 object_category=
                                                 blv.terms.PopulationOfIndividualOrganisms.
                                                 value)
-=======
-                        reiken_id = 'RBRC:' + stocknum
-                        model.addSameIndividual(strain_id, reiken_id)
->>>>>>> 1547a0b5
                     else:
                         if url != '':
                             model.addXref(strain_id, url, True,
