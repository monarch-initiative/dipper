--- conflicted
+++ resolved
@@ -128,17 +128,12 @@
         :return:
         """
         self.graph.addTriple(
-<<<<<<< HEAD
-            evidence_line, self.globaltt['evidence_has_supporting_reference'],
+            evidence_line, self.globaltt['has_supporting_reference'],
             publication,
             subject_category=blv.terms.EvidenceType.value,
             object_category=blv.terms.Publication.value)
         self.model.addIndividualToGraph(publication, label, pub_type,
                                         ind_category=blv.terms.Publication.value)
-=======
-            evidence_line, self.globaltt['has_supporting_reference'], publication)
-        self.model.addIndividualToGraph(publication, label, pub_type)
->>>>>>> 1547a0b5
         return
 
     def add_source(self, evidence_line, source, label=None, src_type=None,
@@ -156,14 +151,9 @@
         :param type: optional, str type as curie
         :return: None
         """
-<<<<<<< HEAD
-        self.graph.addTriple(evidence_line, self.globaltt['source'], source,
+        self.graph.addTriple(evidence_line, self.globaltt['Source'], source,
                              subject_category=blv.terms.EvidenceType.value,
                              object_category=source_category)
         self.model.addIndividualToGraph(source, label, src_type,
                                         ind_category=source_category)
-=======
-        self.graph.addTriple(evidence_line, self.globaltt['Source'], source)
-        self.model.addIndividualToGraph(source, label, src_type)
->>>>>>> 1547a0b5
         return