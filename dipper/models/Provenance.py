--- conflicted
+++ resolved
@@ -58,13 +58,10 @@
 
     def add_study_measure(self, study, measure, object_is_literal=None):
         self.graph.addTriple(
-<<<<<<< HEAD
-            study, self.globaltt['measures_parameter'], measure,
+            study, self.globaltt['measures_parameter'],
+            measure, object_is_literal,
             subject_category=blv.terms.EvidenceType.value,
             object_category=blv.terms.EvidenceType.value)
-=======
-            study, self.globaltt['measures_parameter'], measure, object_is_literal)
->>>>>>> 1547a0b5
         return
 
     def add_assertion(self, assertion, agent, agent_label, date=None):
