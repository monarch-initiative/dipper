__author__ = 'nicole'

from dipper.models.Assoc import Assoc
from dipper.utils.CurieUtil import CurieUtil
from dipper import curie_map


class G2PAssoc(Assoc):
    """
    A specific association class for defining Genotype-to-Phenotype relationships
    This assumes that a graph is created outside of this class, and nodes get added.
    By default, an association will assume the "has_phenotype" relationship, unless
    otherwise specified.
    Note that genotypes are expected to be created and defined outside of this association,
    most likely by calling methods in the Genotype() class.
    """

    def __init__(self, assoc_id, entity_id, phenotype_id, pub, evidence_code):
        super().__init__()
        self.annot_id = assoc_id
        self.entity_id = entity_id
        self.phenotype_id = phenotype_id
        self.pub_id = pub
        self.evidence = evidence_code
        self.rel = self.properties['has_phenotype']  # default to has_phenotype
        self.cu = CurieUtil(curie_map.get())
#        self.gu = GraphUtils(curie_map.get())
        self.pub_list = None
        self.start_stage_id = None
        self.end_stage_id = None
        self.environment_id = None

        self.setSubject(entity_id)
        self.setObject(phenotype_id)
        return

    def set_relationship(self, rel):
        self.rel = rel
        return

    def set_stage(self, start_stage_id, end_stage_id):
        if start_stage_id is not None and start_stage_id.strip() != '':
            self.start_stage_id = start_stage_id
        if end_stage_id is not None and end_stage_id.strip() != '':
            self.end_stage_id = end_stage_id
        return

    def set_environment(self, environment_id):
        if environment_id is not None and environment_id.strip() != '':
            self.environment_id = environment_id

        return

    def addAssociationNodeToGraph(self, g):
        """
        The reified relationship between a genotype (or any genotype part) and a phenotype
        is decorated with some provenance information.
        This makes the assumption that both the genotype and phenotype are classes.

        currently hardcoded to map the annotation to the monarch namespace
        :param g:
        :return:
        """

        self.addAssociationToGraph(g)

<<<<<<< HEAD
        if self.start_stage_id is not None:
            self.gu.addTriple(g, self.annot_id,
                              self.gu.object_properties['has_begin_stage_qualifier'],
                              self.start_stage_id)
        if self.end_stage_id is not None:
            self.gu.addTriple(g, self.annot_id,
                              self.gu.object_properties['has_end_stage_qualifier'],
                              self.end_stage_id)

        if self.environment_id is not None:
            self.gu.addTriple(g, self.annot_id,
                              self.gu.object_properties['has_environment_qualifier'],
                              self.environment_id)
=======
        # TODO add staging information here
        #if (self.start_stage_id is not None):
        #    g.add((node, self.BASE['during'], URIRef(self.cu.get_uri(self.start_stage_id))))
>>>>>>> 7f8397b2

        return g<|MERGE_RESOLUTION|>--- conflicted
+++ resolved
@@ -64,7 +64,7 @@
 
         self.addAssociationToGraph(g)
 
-<<<<<<< HEAD
+
         if self.start_stage_id is not None:
             self.gu.addTriple(g, self.annot_id,
                               self.gu.object_properties['has_begin_stage_qualifier'],
@@ -78,10 +78,6 @@
             self.gu.addTriple(g, self.annot_id,
                               self.gu.object_properties['has_environment_qualifier'],
                               self.environment_id)
-=======
-        # TODO add staging information here
-        #if (self.start_stage_id is not None):
-        #    g.add((node, self.BASE['during'], URIRef(self.cu.get_uri(self.start_stage_id))))
->>>>>>> 7f8397b2
 
-        return g+
+        return g
