--- conflicted
+++ resolved
@@ -160,11 +160,7 @@
 
         return strand_id
 
-<<<<<<< HEAD
-    def addFeatureToGraph(self, graph, add_region=True):
-=======
     def addFeatureToGraph(self, graph, add_region=True, region_id=None):
->>>>>>> 811ff1dc
         """
         We make the assumption here that all features are instances.
         The features are located on a region, which begins and ends with faldo:Position
@@ -189,13 +185,8 @@
 
         if add_region:
             # create a region that has the begin/end positions
-<<<<<<< HEAD
-            region_id = '_'+self.id+'Region'
-=======
-            # create a region that has the begin/end positions
             if region_id is None:
                 region_id = '_'+self.id+'Region'
->>>>>>> 811ff1dc
             self.gu.addTriple(graph, self.id, self.properties['location'], region_id)
             self.gu.addIndividualToGraph(graph, region_id, None, 'faldo:Region')
         else:
