--- conflicted
+++ resolved
@@ -437,13 +437,10 @@
         if predicate is None:
             predicate = self.globaltt["Source (dct)"]
         self.graph.addTriple(
-<<<<<<< HEAD
-            self.identifier, 'dcat:accessURL', url, is_object_literal,
-            subject_category=blv.terms.InformationContentEntity.value)
-=======
             self.version_level_curie, predicate, url,
-            object_is_literal=is_object_literal)
->>>>>>> 01d16e37
+            object_is_literal=is_object_literal,
+            subject_category=blv.terms.InformationContentEntity.value
+            )
 
     def get_graph(self):
         """
@@ -470,61 +467,4 @@
         """
         self.citation.add(citation_id)
         self.graph.addTriple(
-            self.version_level_curie, self.globaltt['citesAsAuthority'], citation_id)
-
-<<<<<<< HEAD
-=======
-    def _declare_as_ontology(self, version_info=None):
-        """
-        Declare the distribution level IRI as an ontology, and also make triple
-        distribution level IRI - version_iri -> version level IRI
-
-        TEC: I am not convinced dipper reformatting external data as RDF triples
-        makes an OWL ontology (nor that it should be considered a goal).
-
-        Proper ontologies are built by ontologists. Dipper reformats data
-        and annotates/decorates it with a minimal set of carefully arranged
-        terms drawn from from multiple proper ontologies.
-        Which allows the whole (dipper's RDF triples and parent ontologies)
-        to function as a single ontology we can reason over when combined
-        in a store such as SciGraph.
-
-        Including more than the minimal ontological terms in dipper's RDF
-        output constitutes a liability as it allows greater divergence
-        between dipper artifacts and the proper ontologies.
-
-        :param version_info: a string describing version info for the ontology
-        :return:
-
-        """
-        model = Model(self.graph)
-        model.addOntologyDeclaration(self.distribution_level_turtle_curie)
-        model.addOWLVersionIRI(self.distribution_level_turtle_curie,
-                               self.version_level_curie)
-        if version_info is not None:
-            model.addOWLVersionInfo(self.distribution_level_turtle_curie,
-                                    version_info)
-
-    @staticmethod
-    def make_id(long_string, prefix='MONARCH'):
-        """
-        A method to create DETERMINISTIC identifiers
-        based on a string's digest. currently implemented with sha1
-        Duplicated from Source.py to avoid circular imports.
-        :param long_string: string to use to generate identifier
-        :param prefix: prefix to prepend to identifier [Monarch]
-        :return: a Monarch identifier
-        """
-        return ':'.join((prefix, Dataset.hash_id(long_string)))
-
-    @staticmethod
-    def hash_id(word):  # same as graph/GraphUtils.digest_id(wordage)
-        """
-        Given a string, make a hash
-        Duplicated from Source.py.
-
-        :param word: str string to be hashed
-        :return: hash of id
-        """
-        return 'b' + hashlib.sha1(word.encode('utf-8')).hexdigest()[1:20]
->>>>>>> 01d16e37
+            self.version_level_curie, self.globaltt['citesAsAuthority'], citation_id)