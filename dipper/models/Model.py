--- conflicted
+++ resolved
@@ -273,15 +273,11 @@
             subject_category=blv.terms.OntologyClass.value)
 
     def addOWLVersionIRI(self, ontology_id, version_iri):
-<<<<<<< HEAD
-        self.graph.addTriple(ontology_id, self.globaltt['version_iri'], version_iri,
-                             subject_category=blv.terms.OntologyClass.value)
-=======
         self.graph.addTriple(ontology_id,
                              self.globaltt['version_iri'],
                              version_iri,
-                             object_is_literal=False)
->>>>>>> 01d16e37
+                             object_is_literal=False,
+                             subject_category=blv.terms.OntologyClass.value)
 
     def addOWLVersionInfo(self, ontology_id, version_info):
         self.graph.addTriple(
