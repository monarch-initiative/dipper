import logging
import unicodedata
import requests

__author__ = 'nlw'
LOG = logging.getLogger(__name__)

SESSION = requests.Session()
ADAPTER = requests.adapters.HTTPAdapter(max_retries=3)
SESSION.mount('https://', ADAPTER)
SESSION.mount('http://', ADAPTER)

EUTIL = 'https://eutils.ncbi.nlm.nih.gov/entrez/eutils'
ESEARCH = EUTIL + '/esearch.fcgi'
ESUMMARY = EUTIL + '/esummary.fcgi'
EREQ = {'email': 'info@monarchinitiative.org', 'tool': 'Dipper'}


class DipperUtil:
    """
    Various utilities and quick methods used in this application

    (A little too quick)
    Per: https://www.ncbi.nlm.nih.gov/books/NBK25497/
    NCBI recommends that users post
     no more than three URL requests per second and
     limit large jobs to either weekends or
     between 9:00 PM and 5:00 AM Eastern time during weekdays

    restructuring to make bulk queries
    is less likely to result in another ban for peppering them with one offs

    """
    @staticmethod
    def remove_control_characters(string):
        '''
        Filters out charcters in any of these unicode catagories
        [Cc] 	Other, Control      ( 65 characters) \n,\t ...
        [Cf] 	Other, Format       (151 characters)
        [Cn] 	Other, Not Assigned (  0 characters -- none have this property)
        [Co] 	Other, Private Use  (  6 characters)
        [Cs] 	Other, Surrogate    (  6 characters)
        '''
        return "".join(ch for ch in string if unicodedata.category(ch)[0] != "C")

    @staticmethod
    def get_ncbi_taxon_num_by_label(label):
        """
        Here we want to look up the NCBI Taxon id using some kind of label.
        It will only return a result if there is a unique hit.

        :return:

        """
        req = {'db': 'taxonomy', 'retmode': 'json', 'term': label}
        req.update(EREQ)

        request = SESSION.get(ESEARCH, params=req)
        LOG.info('fetching: %s', request.url)
        request.raise_for_status()
        result = request.json()['esearchresult']

        # Occasionally eutils returns the json blob
        # {'ERROR': 'Invalid db name specified: taxonomy'}
        if 'ERROR' in result:
            request = SESSION.get(ESEARCH, params=req)
            LOG.info('fetching: %s', request.url)
            request.raise_for_status()
            result = request.json()['esearchresult']

        tax_num = None
        if 'count' in result and str(result['count']) == '1':
            tax_num = result['idlist'][0]
        else:
            # TODO throw errors
            LOG.warning('ESEARCH for taxon label "%s"  returns %s', label, str(result))

        return tax_num

    @staticmethod
    def get_homologene_by_gene_num(gene_num):
        # first, get the homologene id from the gene id
        # gene_id = '1264'  for testing
        req = {
            'db': 'homologene',
            'retmode': 'json',
            'term': str(gene_num) + "[Gene ID]",
            # 'usehistory': None  # y/n
            # 'rettype':  [uilist|count]
        }
        req.update(EREQ)
        ereq = requests.get(ESEARCH, params=req)
        homologene_ids = ereq.json()['esearchresult']['idlist']
        if len(homologene_ids) != 1:
            return
        hid = homologene_ids[0]
        # now, fetch the homologene record
        req = {'db': 'homologene', 'id': hid, 'retmode': 'json'}
        req.update(EREQ)
        request = SESSION.get(ESUMMARY, params=req)
        data = request.json()

        if 'result' in data and hid in data['result']:
            homologs = data['result'][hid]
        else:
            homologs = None

        return homologs

    @staticmethod
<<<<<<< HEAD
    def is_omim_disease(gene_id):
        """
        Process omim equivalencies by examining the monarch ontology scigraph
        As an alternative we could examine mondo.owl, since the ontology
        scigraph imports the output of this script which creates an odd circular
        dependency (even though we're querying mondo.owl through scigraph)

        :param graph: rdfLib graph object
        :param gene_id: ncbi gene id as curie
        :param omim_id: omim id as curie
        :return: boolean, true if omim ID is a disease and false otherwise
        """
        SCIGRAPH_BASE = 'https://scigraph-ontology-dev.monarchinitiative.org/scigraph/graph/'

        session = requests.Session()
        adapter = requests.adapters.HTTPAdapter(max_retries=10)
        session.mount('https://', adapter)

        isOmimDisease = False
        url = SCIGRAPH_BASE + gene_id + '.json'
        response = session.get(url)
        try:
            results = response.json()
            if 'nodes' in results and len(results['nodes']) > 0:
                if 'meta' in results['nodes'][0] \
                        and 'category' in results['nodes'][0]['meta'] \
                        and 'disease' in results['nodes'][0]['meta']['category']:
                    LOG.info("%s is a disease, skipping", gene_id)
                    isOmimDisease = True
        except ValueError:
            pass

        return isOmimDisease

    @staticmethod
    def is_id_in_mondo(curie, mondo_min):
=======
    def get_ncbi_id_from_symbol(gene_symbol):
>>>>>>> 2a153298
        """
        :param curie: curie formatted ID
        :param mondo_min: a json decoded mondo-minimal.json file, eg
                https://github.com/monarch-initiative/mondo/releases/
                download/2019-04-06/mondo-minimal.json
        :return: boolean, true if ID is in mondo and false otherwise
        """
        xref_curies = []
        for node in mondo_min['graphs'][0]['nodes']:
            if 'meta' in node and 'xrefs' in node['meta']:
                for xref in node['meta']['xrefs']:
                    xref_curies.append(xref["val"])

        return curie in xref_curies

    @staticmethod
    def get_hgnc_id_from_symbol(gene_symbol):
        """
        Get HGNC curie from symbol using monarch and mygene services
        :param gene_symbol:
        :return:
        """
        monarch_url = 'https://solr.monarchinitiative.org/solr/search/select'
        params = DipperUtil._get_solr_weight_settings()
        params["q"] = "{0} \"{0}\"".format(gene_symbol)
        params["fq"] = ["taxon:\"NCBITaxon:9606\"", "category:\"gene\""]
        gene_id = None
        try:
            monarch_request = requests.get(monarch_url, params=params)
            response = monarch_request.json()
            count = response['response']['numFound']
            if count > 0:
                gene_id = response['response']['docs'][0]['id']
        except requests.ConnectionError:
            print("error fetching {0}".format(monarch_url))

        return gene_id

    @staticmethod
    def _get_solr_weight_settings():
        return {
            "qt": "standard",
            "json.nl": "arrarr",
            "fl": "*,score",
            "start": "0",
            "rows": "5",
            "defType": "edismax",
            "personality": "monarch_search",
            "qf": [
                "label_searchable^1",
                "definition_searchable^1",
                "synonym_searchable^1",
                "label_std^2",
                "synonym_std^1"
            ],
            "wt": "json"
        }<|MERGE_RESOLUTION|>--- conflicted
+++ resolved
@@ -108,46 +108,7 @@
         return homologs
 
     @staticmethod
-<<<<<<< HEAD
-    def is_omim_disease(gene_id):
-        """
-        Process omim equivalencies by examining the monarch ontology scigraph
-        As an alternative we could examine mondo.owl, since the ontology
-        scigraph imports the output of this script which creates an odd circular
-        dependency (even though we're querying mondo.owl through scigraph)
-
-        :param graph: rdfLib graph object
-        :param gene_id: ncbi gene id as curie
-        :param omim_id: omim id as curie
-        :return: boolean, true if omim ID is a disease and false otherwise
-        """
-        SCIGRAPH_BASE = 'https://scigraph-ontology-dev.monarchinitiative.org/scigraph/graph/'
-
-        session = requests.Session()
-        adapter = requests.adapters.HTTPAdapter(max_retries=10)
-        session.mount('https://', adapter)
-
-        isOmimDisease = False
-        url = SCIGRAPH_BASE + gene_id + '.json'
-        response = session.get(url)
-        try:
-            results = response.json()
-            if 'nodes' in results and len(results['nodes']) > 0:
-                if 'meta' in results['nodes'][0] \
-                        and 'category' in results['nodes'][0]['meta'] \
-                        and 'disease' in results['nodes'][0]['meta']['category']:
-                    LOG.info("%s is a disease, skipping", gene_id)
-                    isOmimDisease = True
-        except ValueError:
-            pass
-
-        return isOmimDisease
-
-    @staticmethod
     def is_id_in_mondo(curie, mondo_min):
-=======
-    def get_ncbi_id_from_symbol(gene_symbol):
->>>>>>> 2a153298
         """
         :param curie: curie formatted ID
         :param mondo_min: a json decoded mondo-minimal.json file, eg
