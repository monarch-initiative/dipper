---
# Relating a variant to a gene
'upstream_gene_variant': 'is upstream of sequence of'
'downstream_gene_variant': 'is downstream of sequence of'

# find a way to parameterize this
'reference assembly': 'GRCh38'

# switch from SO!region to falfo!Region
'region': 'Region'

<<<<<<< HEAD
# Variant type
'intron_variant': 'intron_variant'

# Relating a variant to a gene,
# not sure if correct as an intron may not affect a gene
# 'intron_variant': 'has_affected_feature'
=======
# vaguely implied by a unit test;
# would switch from more specific SO to a less specific GENO term
# 'intron_variant':  'has_affected_feature'
>>>>>>> fcc5cb49
<|MERGE_RESOLUTION|>--- conflicted
+++ resolved
@@ -9,15 +9,5 @@
 # switch from SO!region to falfo!Region
 'region': 'Region'
 
-<<<<<<< HEAD
 # Variant type
-'intron_variant': 'intron_variant'
-
-# Relating a variant to a gene,
-# not sure if correct as an intron may not affect a gene
-# 'intron_variant': 'has_affected_feature'
-=======
-# vaguely implied by a unit test;
-# would switch from more specific SO to a less specific GENO term
-# 'intron_variant':  'has_affected_feature'
->>>>>>> fcc5cb49
+'intron_variant': 'intron_variant'