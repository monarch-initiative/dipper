#!/usr/bin/env python3

__author__ = 'nlw'

import argparse
import logging
import unittest

from dipper.sources.HPOAnnotations import HPOAnnotations
from dipper.sources.ZFIN import ZFIN
from dipper.sources.OMIM import OMIM
from dipper.sources.BioGrid import BioGrid
from dipper.sources.MGI import MGI
from dipper.sources.IMPC import IMPC
from dipper.sources.Panther import Panther
from dipper.sources.NCBIGene import NCBIGene
from dipper.sources.UCSCBands import UCSCBands
from dipper.sources.CTD import CTD
from dipper.sources.GeneReviews import GeneReviews
from dipper.sources.EOM import EOM
from dipper.sources.KEGG import KEGG
from dipper.sources.ClinVar import ClinVar
from dipper.sources.Coriell import Coriell
from dipper.sources.Monochrom import Monochrom

from dipper.utils.TestUtils import TestUtils

from tests.test_general import GeneralGraphTestCase

test_suite = unittest.TestLoader().loadTestsFromTestCase(GeneralGraphTestCase)


def main():
    source_to_class_map = {
        'hpoa': HPOAnnotations,  # ~3 min
        'zfin': ZFIN,
        'omim': OMIM,  # full file takes ~15 min, due to required throttling
        'biogrid': BioGrid,  # interactions file takes <10 minutes
        'mgi': MGI,
        'impc': IMPC,
        'panther': Panther,  # this takes a very long time, ~1hr to map 7 species-worth of associations
        'ncbigene': NCBIGene,  # takes about 4 minutes to process 2 species
        'ucscbands': UCSCBands,
        'ctd': CTD,
        'genereviews': GeneReviews,
        'eom': EOM,  # Takes about 5 seconds.
        'coriell': Coriell,
        'clinvar': ClinVar,
<<<<<<< HEAD
        'monochrom': Monochrom
=======
        'kegg': KEGG
>>>>>>> 85e4830d
    }

    logger = logging.getLogger(__name__)

    parser = argparse.ArgumentParser(description='Dipper: Data Ingestion'
                                                 ' Pipeline for SciGraph',
                                     formatter_class=argparse.RawTextHelpFormatter)
    parser.add_argument('-s', '--sources', type=str, required=True,
                        help='comma separated list of sources')
    parser.add_argument('-l', '--limit', type=int, help='limit number of rows')
    parser.add_argument('--parse_only', action='store_true',
                        help='parse files without writing'),
    parser.add_argument('--fetch_only', action='store_true',
                        help='fetch sources without parsing')
    parser.add_argument('-f', '--force', action='store_true',
                        help='force re-download of files')
    parser.add_argument('--no_verify', help='ignore the verification step',
                        action='store_true')
    parser.add_argument('--query', help='enter in a sparql query', type=str)
    parser.add_argument('-q', '--quiet', help='turn off info logging',
                        action="store_true")
    parser.add_argument('--debug', help='turn on debug logging',
                        action="store_true")

    # TODO this preconfiguration should probably live in the conf.json, and the same filter be applied to all sources
    parser.add_argument('-t', '--taxon', type=str,
                        help='Add a taxon constraint on a source. Enter 1+ NCBITaxon numbers, comma delimited\n'
                             'Implemented taxa per source\n'
                             'NCBIGene: 9606,10090,7955\n'
                             'Panther: 9606,10090,10116,7227,7955,6239,8355\n'
                             'BioGrid: 9606,10090,10116,7227,7955,6239,8355\n'
                             'UCSCBands: 9606')
    parser.add_argument('-o', '--test_only', help='only process and output the pre-configured test subset',
                        action="store_true")

    args = parser.parse_args()
    tax_ids = None
    if args.taxon is not None:
        tax_ids = list(map(int, args.taxon.split(',')))

    taxa_supported = [Panther, NCBIGene, BioGrid, UCSCBands]

    if args.quiet:
        logging.basicConfig(level=logging.ERROR)
    else:
        if args.debug:
            logging.basicConfig(level=logging.DEBUG)
        else:
            logging.basicConfig(level=logging.INFO)

    if args.query is not None:
        test_query = TestUtils()
        for source in args.sources.split(','):
            source = source.lower()
            mysource = source_to_class_map[source]()
            test_query.check_query_syntax(args.query, mysource)
            test_query.load_graph_from_turtle(mysource)

        print(test_query.query_graph(args.query, True))
        exit(0)

    # run initial tests
    if args.no_verify is not True:
        unittest.TextTestRunner(verbosity=2).run(test_suite)

    # iterate through all the sources
    for source in args.sources.split(','):
        logger.info("\n******* %s *******", source)
        source = source.lower()
        src = source_to_class_map[source]
        mysource = None
        if src in taxa_supported:
            mysource = src(tax_ids)
        else:
            mysource = src()
        if args.parse_only is False:
            mysource.fetch(args.force)

        mysource.settestonly(args.test_only)

        # run tests first
        if args.no_verify is not True:
            suite = mysource.getTestSuite()
            if suite is None:
                logger.warn("No tests configured for this source: %s", source)
            else:
                unittest.TextTestRunner(verbosity=2).run(suite)
        else:
            logger.info("Skipping Tests for source: %s", source)

        if args.test_only is False and args.fetch_only is False:
            mysource.parse(args.limit)
            mysource.write(format='turtle')

        # if args.no_verify is not True:

        #    status = mysource.verify()
        #    if status is not True:
        #        logger.error('Source %s did not pass verification tests.', source)
        #        exit(1)
        # else:
        #    logger.info('skipping verification step')
        logger.info('***** Finished with %s *****', source)
    # load configuration parameters
    # for example, keys

    logger.info("All done.")

if __name__ == "__main__":
    main()

###########################<|MERGE_RESOLUTION|>--- conflicted
+++ resolved
@@ -46,11 +46,8 @@
         'eom': EOM,  # Takes about 5 seconds.
         'coriell': Coriell,
         'clinvar': ClinVar,
-<<<<<<< HEAD
-        'monochrom': Monochrom
-=======
+        'monochrom': Monochrom,
         'kegg': KEGG
->>>>>>> 85e4830d
     }
 
     logger = logging.getLogger(__name__)
