--- conflicted
+++ resolved
@@ -66,14 +66,10 @@
         'omia': OMIA,
         'flybase': FlyBase,
         'mmrrc' : MMRRC,
-<<<<<<< HEAD
         'wormbase': WormBase,
+        'mpd': MPD,
         # 'monarch': Monarch,
         # 'go': GeneOntology
-=======
-        'mpd': MPD,
-        'wormbase': WormBase
->>>>>>> c13c51d6
     }
 
     logger = logging.getLogger(__name__)
