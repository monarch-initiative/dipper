--- conflicted
+++ resolved
@@ -26,12 +26,9 @@
 from dipper.sources.Ensembl import Ensembl
 from dipper.sources.HGNC import HGNC
 from dipper.sources.Orphanet import Orphanet
-<<<<<<< HEAD
-from dipper.sources.OMIA import OMIA
-=======
 from dipper.sources.FlyBase import FlyBase
 from dipper.sources.WormBase import WormBase
->>>>>>> 6da0f4a0
+from dipper.sources.OMIA import OMIA
 
 from dipper.sources.MMRRC import MMRRC
 from dipper.utils.TestUtils import TestUtils
@@ -63,13 +60,10 @@
         'ensembl': Ensembl,
         'hgnc': HGNC,
         'orphanet': Orphanet,
-<<<<<<< HEAD
         'omia': OMIA
-=======
         'flybase': FlyBase,
         'mmrrc' : MMRRC,
         'wormbase': WormBase
->>>>>>> 6da0f4a0
     }
 
     logger = logging.getLogger(__name__)
