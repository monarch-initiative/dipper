__author__ = 'nlw'

<<<<<<< HEAD
from rdflib import Graph, RDF, OWL, URIRef
=======
from rdflib import Graph, Literal, RDF, OWL, URIRef
from rdflib.namespace import RDFS, DC
>>>>>>> b83cf3bb

from utils.CurieUtil import CurieUtil
from utils.GraphUtils import GraphUtils
from models.Assoc import Assoc
<<<<<<< HEAD
from conf import curie_map
=======
import curie_map
from models.GenomicFeature import Feature
>>>>>>> b83cf3bb


class Genotype():
    """
    These methods provide convenient methods to add items related to a genotype and it's parts to a supplied graph.
    They follow the patterns set out in GENO https://github.com/monarch-initiative/GENO-ontology.
    For specific sequence features, we use the GenomicFeature class to create them.
    """

    # special genotype parts mapped to their GENO and SO classes that we explicitly reference here
    genoparts = {
        'intrinsic_genotype': 'GENO:0000000',
        'extrinsic_genotype': 'GENO:0000524',
        'effective_genotype': 'GENO:0000525',
        'genomic_background': 'GENO:0000611',
        'genomic_variation_complement': 'GENO:0000009',
        'variant_single_locus_complement': 'GENO:0000030',
        'variant_locus': 'GENO:0000002',
        'reference_locus' : 'GENO:0000036',
        'allele': 'GENO:0000008',
        'gene': 'SO:0000704',
        'QTL': 'SO:0000771',
        'transgene': 'SO:0000902',
        'pseudogene': 'SO:0000336',
        'cytogenetic marker': 'SO:0000341',
        'sequence_feature': 'SO:0000110',
        'sequence_alteration': 'SO:0001059',
        'insertion': 'SO:0000667',
        'deletion': 'SO:0000159',
        'substitution': 'SO:1000002',
        'duplication': 'SO:1000035',
        'translocation': 'SO:0000199',
        'inversion': 'SO:1000036',
        'tandem_duplication': 'SO:1000173',
        'point_mutation': 'SO:1000008',
        'population' : 'GENO:0000110'  #collection of organisms; consider OBI:population
    }

    relationship = {
        'is_mutant_of': 'GENO:0000440',
        'derives_from': 'RO:0001000',
        'has_alternate_part': 'GENO:0000382',
        'has_reference_part': 'GENO:0000385',
        'in_taxon' : 'RO:0002162',
        'has_zygosity': 'GENO:0000608',
        'is_sequence_variant_instance_of': 'GENO:0000408',
        'targets_instance_of': 'GENO:0000414',
        'is_reference_instance_of' : 'GENO:0000610',
        'has_part' : 'BFO:0000051',
        'has_member_with_allelotype' : 'GENO:0000225',  #use this when relating populations
        'is_allelotype_of' : 'GENO:0000206'
    }

    zygosity = {
        'homoplasmic': 'GENO:0000602',
        'heterozygous': 'GENO:0000135',
        'indeterminate': 'GENO:0000137',
        'heteroplasmic': 'GENO:0000603',
        'hemizygous-y': 'GENO:0000604',
        'hemizygous-x': 'GENO:0000605',
        'homozygous': 'GENO:0000136',
        'hemizygous': 'GENO:0000606'
    }


    def __init__(self, graph):

        self.gu = GraphUtils(curie_map.get())

        self.graph = graph

        self.gu.loadObjectProperties(self.graph,self.relationship)

        return

    def addGenotype(self, genotype_id, genotype_label, genotype_type=None, genotype_description=None):
        """
        If a genotype_type is not supplied, we will default to 'intrinsic_genotype'
        :param graph:
        :param genotype_id:
        :param genotype_label:
        :param genotype_type:
        :return:
        """
        if genotype_type is None:
            genotype_type = self.genoparts['intrinsic_genotype']

        self.gu.addIndividualToGraph(self.graph, genotype_id, genotype_label, genotype_type, genotype_description)

        return

    def addAllele(self, allele_id, allele_label, allele_type=None, allele_description=None):
        '''
        Make an allele object. If no allele_type is added, it will default to a geno:allele
        :param allele_id: curie for allele (required)
        :param allele_label: label for allele (required)
        :param allele_type: id for an allele type (optional, recommended SO or GENO class)
        :param allele_description: a free-text description of the allele
        :return:
        '''
        #TODO should we accept a list of allele types?
        if (allele_type is None):
            allele_type = self.genoparts['allele']  #TODO is this a good idea?
        self.gu.addIndividualToGraph(self.graph, allele_id, allele_label, allele_type, allele_description)

        return

    def addGene(self, gene_id, gene_label, gene_type=None, gene_description=None):
        if (gene_type is None):
            gene_type = self.genoparts['gene']
        #genes are classes
        self.gu.addClassToGraph(self.graph, gene_id, gene_label, gene_type, gene_description)

        return

    def addConstruct(self, construct_id, construct_label, construct_type=None, construct_description=None):
        #todo add base type for construct
        #if (constrcut_type is None):
        #    constrcut_type=self.construct_base_type
        self.gu.addIndividualToGraph(self.graph, construct_id, construct_label, construct_type, construct_description)

        return

    def addAlleleDerivesFrom(self, allele_id, construct_or_strain_id):
        """
        We add a derives_from relationship between an allele and a construct or strain here.  Adding the
        allele and constructs to the graph should happen before (or after) this function call to
        ensure graph integrity.
        :param allele_id:
        :param construct_id:
        :return:
        """
        rel = self.gu.getNode(self.relationship['derives_from'])
        self.graph.add((self.gu.getNode(allele_id), rel, self.gu.getNode(construct_or_strain_id)))

        return


    def addAlleleOfGene(self, allele_id, gene_id, rel_id=None):
        """
        We make the assumption here that if the relationship is not provided, it is an alteration (not a reference) part
        :param allele_id:
        :param gene_id:
        :param rel_id:
        :return:
        """
        if (rel_id is None):
            rel_id = self.relationship['has_alternate_part']
        self.addParts(allele_id, gene_id, rel_id)

        return


    def addPartsToVSLC(self, vslc_id, allele1_id, allele2_id, zygosity_id=None):
        """
        Here we add the parts to the VSLC.  While traditionally alleles (reference or variant loci) are
        traditionally added, you can add any node (such as sequence_alterations for unlocated variations)
        to a vslc if they are known to be paired.  However, if a sequence_alteration's loci is unknown,
        it probably should be added directly to the GVC.
        :param vslc_id:
        :param allele1_id:
        :param allele2_id:
        :param zygosity_id:
        :return:
        """

        #vslc has parts allele1/allele2
        gu = self.gu
        has_zygosity = gu.getNode(self.relationship['has_zygosity'])

        vslc = gu.getNode(vslc_id)
        if allele1_id is not None:
            self.addParts(allele1_id, vslc_id)
        if allele2_id is not None:
            self.addParts(allele2_id, vslc_id)

        #figure out zygosity if it's not supplied
        if (zygosity_id is None):
            if (allele1_id == allele2_id):
                zygosity_id = self.zygosity['homozygous']
            else:
                zygosity_id = self.zygosity['heterozygous']

        if (zygosity_id is not None):
            self.graph.add((vslc, has_zygosity, gu.getNode(zygosity_id)))

        return

    def addVSLCtoParent(self, vslc_id, parent_id):
        """
        The VSLC can either be added to a genotype or to a GVC.  The vslc is added as a part of the parent.
        :param vslc_id:
        :param parent_id:
        :return:
        """
        self.addParts(vslc_id, parent_id, self.relationship['has_alternate_part'])

        return

    def addParts(self, part_id, parent_id, part_relationship=None):
        """
        This will add a has_part (or subproperty) relationship between a parent_id and the supplied part.
        By default the relationship will be GENO:has_part, but any relationship could be given here.
        :param variant_part:
        :param parent_id:
        :param part_relationship:
        :return:
        """
        gu = self.gu
        if part_relationship is None:
            has_part = gu.getNode(self.relationship['has_part'])
        else:
            has_part = gu.getNode(part_relationship)

        self.graph.add((gu.getNode(parent_id), has_part, gu.getNode(part_id)))

        return

    def addSequenceAlteration(self, sa_id, sa_label, sa_type=None, sa_description=None):
        if sa_type is None:
            sa_type = self.genoparts['sequence_alteration']
        self.gu.addIndividualToGraph(self.graph, sa_id, sa_label, sa_type, sa_description)

        return

    def addSequenceAlterationToVariantLocus(self, sa_id, vl_id):
        self.addParts(sa_id, vl_id, self.relationship['has_alternate_part'])
        return

    def addGenomicBackgroundToGenotype(self, background_id, genotype_id):
        gu = self.gu

        self.graph.add((gu.getNode(background_id), RDF['type'], gu.getNode(self.genoparts['genomic_background'])))
        self.graph.add((gu.getNode(genotype_id), gu.getNode(self.relationship['has_reference_part']), gu.getNode(background_id)))

        return

    def addTaxon(self, taxon_id, genopart_id):
        """
        The supplied geno part will have the specified taxon added with RO:in_taxon relation.
        Generally the taxon is associated with a genomic_background, but could be added to any
        genotype part (including a gene, regulatory element, or sequence alteration).
        :param taxon_id:
        :param genopart_id:
        :return:
        """
        in_taxon = self.gu.getNode(self.relationship['in_taxon'])
        s = self.gu.getNode(genopart_id)
        self.graph.add((s, in_taxon, self.gu.getNode(taxon_id)))

        return

    def addGeneTargetingReagentToGenotype(self, reagent_id, genotype_id):
        #for example, add a morphant reagent thingy to the genotype, assuming it's a extrinsic_genotype


        return

    def addGeneTargetingReagent(self, reagent_id, reagent_label, reagent_type, description=None):
        """
        Here, a gene-targeting reagent is added.  The actual targets of this reagent should be added separately.
        :param reagent_id:
        :param reagent_label:
        :param reagent_type:
        :return:
        """
        #TODO add default type to reagent_type
        self.gu.addIndividualToGraph(self.graph, reagent_id, reagent_label, reagent_type, description)

        return

    def addReagentTargetedGene(self, reagent_id, gene_id, targeted_gene_id=None, targeted_gene_label=None,
                               description=None):
        """
        This will create the instance of a gene that is targeted by a molecular reagent (such as a morpholino or rnai).
        If an instance id is not supplied, we will create it as an anonymous individual which is of the
        type GENO:reagent_targeted_gene.  We will also add the targets relationship between the reagent and gene class.

        <targeted_gene_id> a GENO:reagent_targeted_gene
            rdf:label targeted_gene_label
            dc:description description
        <reagent_id> GENO:targets_instance_of <gene_id>

        :param reagent_id:
        :param gene_id:
        :param targeted_gene_id:
        :return:
        """

        #TODO is this a bad to assume the reagent is targeting at GENE specifically?
        # we are assuming that the reagent targets a GENE as opposed to any genomic feature.
        # but maybe that's not right, because i bet some reagents might target sequence_alterations.
        gu = self.gu
        targets = gu.getNode(self.relationship['targets_instance_of'])
        self.graph.add((gu.getNode(reagent_id), targets, gu.getNode(gene_id)))

        if (targeted_gene_id is None):
            targeted_gene_id = '_' + gene_id + '-' + reagent_id
        self.gu.addIndividualToGraph(self.graph, targeted_gene_id, targeted_gene_label,
                                     self.genoparts['reagent_targeted_gene'], description)

        return


    def addMemberOfPopulation(self,member_id,population_id):
        self.graph.add((self.gu.getNode(population_id),
                        self.gu.getNode(self.relationship['has_member_with_allelotype']),
                        self.gu.getNode(member_id)))

        return<|MERGE_RESOLUTION|>--- conflicted
+++ resolved
@@ -1,21 +1,12 @@
 __author__ = 'nlw'
 
-<<<<<<< HEAD
 from rdflib import Graph, RDF, OWL, URIRef
-=======
-from rdflib import Graph, Literal, RDF, OWL, URIRef
-from rdflib.namespace import RDFS, DC
->>>>>>> b83cf3bb
 
 from utils.CurieUtil import CurieUtil
 from utils.GraphUtils import GraphUtils
 from models.Assoc import Assoc
-<<<<<<< HEAD
 from conf import curie_map
-=======
-import curie_map
 from models.GenomicFeature import Feature
->>>>>>> b83cf3bb
 
 
 class Genotype():
